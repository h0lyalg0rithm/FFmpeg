/*
 * Targa (.tga) image decoder
 * Copyright (c) 2006 Konstantin Shishkov
 *
 * This file is part of FFmpeg.
 *
 * FFmpeg is free software; you can redistribute it and/or
 * modify it under the terms of the GNU Lesser General Public
 * License as published by the Free Software Foundation; either
 * version 2.1 of the License, or (at your option) any later version.
 *
 * FFmpeg is distributed in the hope that it will be useful,
 * but WITHOUT ANY WARRANTY; without even the implied warranty of
 * MERCHANTABILITY or FITNESS FOR A PARTICULAR PURPOSE.  See the GNU
 * Lesser General Public License for more details.
 *
 * You should have received a copy of the GNU Lesser General Public
 * License along with FFmpeg; if not, write to the Free Software
 * Foundation, Inc., 51 Franklin Street, Fifth Floor, Boston, MA 02110-1301 USA
 */

#include "libavutil/intreadwrite.h"
#include "libavutil/imgutils.h"
#include "avcodec.h"
#include "bytestream.h"
#include "internal.h"
#include "targa.h"

typedef struct TargaContext {
    GetByteContext gb;
} TargaContext;

static uint8_t *advance_line(uint8_t *start, uint8_t *line,
                             int stride, int *y, int h, int interleave)
{
    *y += interleave;

    if (*y < h) {
        return line + interleave * stride;
    } else {
        *y = (*y + 1) & (interleave - 1);
        if (*y && *y < h) {
            return start + *y * stride;
        } else {
            return NULL;
        }
    }
}

static int targa_decode_rle(AVCodecContext *avctx, TargaContext *s,
                            uint8_t *start, int w, int h, int stride,
                            int bpp, int interleave)
{
    int x, y;
    int depth = (bpp + 1) >> 3;
    int type, count;
    uint8_t *line = start;
    uint8_t *dst  = line;

    x = y = count = 0;
    while (dst) {
        if (bytestream2_get_bytes_left(&s->gb) <= 0) {
            av_log(avctx, AV_LOG_ERROR,
                   "Ran ouf of data before end-of-image\n");
            return AVERROR_INVALIDDATA;
        }
        type  = bytestream2_get_byteu(&s->gb);
        count = (type & 0x7F) + 1;
        type &= 0x80;
        if (!type) {
            do {
                int n  = FFMIN(count, w - x);
                bytestream2_get_buffer(&s->gb, dst, n * depth);
                count -= n;
                dst   += n * depth;
                x     += n;
                if (x == w) {
                    x    = 0;
                    dst = line = advance_line(start, line, stride, &y, h, interleave);
                }
            } while (dst && count > 0);
        } else {
            uint8_t tmp[4];
            bytestream2_get_buffer(&s->gb, tmp, depth);
            do {
                int n  = FFMIN(count, w - x);
                count -= n;
                x     += n;
                do {
                    memcpy(dst, tmp, depth);
                    dst += depth;
                } while (--n);
                if (x == w) {
                    x    = 0;
                    dst = line = advance_line(start, line, stride, &y, h, interleave);
                }
            } while (dst && count > 0);
        }
    }

    if (count) {
        av_log(avctx, AV_LOG_ERROR, "Packet went out of bounds\n");
        return AVERROR_INVALIDDATA;
    }

    return 0;
}

static int decode_frame(AVCodecContext *avctx,
                        void *data, int *got_frame,
                        AVPacket *avpkt)
{
    TargaContext * const s = avctx->priv_data;
    AVFrame * const p = data;
    uint8_t *dst;
    int stride;
    int idlen, pal, compr, y, w, h, bpp, flags, ret;
    int first_clr, colors, csize;
    int interleave;

    bytestream2_init(&s->gb, avpkt->data, avpkt->size);

    /* parse image header */
    idlen     = bytestream2_get_byte(&s->gb);
    pal       = bytestream2_get_byte(&s->gb);
    compr     = bytestream2_get_byte(&s->gb);
    first_clr = bytestream2_get_le16(&s->gb);
    colors    = bytestream2_get_le16(&s->gb);
    csize     = bytestream2_get_byte(&s->gb);
    bytestream2_skip(&s->gb, 4); /* 2: x, 2: y */
    w         = bytestream2_get_le16(&s->gb);
    h         = bytestream2_get_le16(&s->gb);
    bpp       = bytestream2_get_byte(&s->gb);

    if (bytestream2_get_bytes_left(&s->gb) <= idlen) {
        av_log(avctx, AV_LOG_ERROR,
                "Not enough data to read header\n");
        return AVERROR_INVALIDDATA;
    }

    flags     = bytestream2_get_byte(&s->gb);

    if (!pal && (first_clr || colors || csize)) {
        av_log(avctx, AV_LOG_WARNING, "File without colormap has colormap information set.\n");
        // specification says we should ignore those value in this case
        first_clr = colors = csize = 0;
    }

    // skip identifier if any
    bytestream2_skip(&s->gb, idlen);

    switch (bpp) {
    case 8:
        avctx->pix_fmt = ((compr & (~TGA_RLE)) == TGA_BW) ? AV_PIX_FMT_GRAY8 : AV_PIX_FMT_PAL8;
        break;
    case 15:
    case 16:
        avctx->pix_fmt = AV_PIX_FMT_RGB555LE;
        break;
    case 24:
        avctx->pix_fmt = AV_PIX_FMT_BGR24;
        break;
    case 32:
        avctx->pix_fmt = AV_PIX_FMT_BGRA;
        break;
    default:
        av_log(avctx, AV_LOG_ERROR, "Bit depth %i is not supported\n", bpp);
        return AVERROR_INVALIDDATA;
    }

<<<<<<< HEAD
    if (colors && (colors + first_clr) > 256) {
        av_log(avctx, AV_LOG_ERROR, "Incorrect palette: %i colors with offset %i\n", colors, first_clr);
        return AVERROR_INVALIDDATA;
    }

    if ((ret = av_image_check_size(w, h, 0, avctx)) < 0)
        return ret;
    if (w != avctx->width || h != avctx->height)
        avcodec_set_dimensions(avctx, w, h);
    if ((ret = ff_get_buffer(avctx, p, 0)) < 0)
=======
    if ((ret = ff_set_dimensions(avctx, w, h)) < 0)
        return ret;

    if ((ret = ff_get_buffer(avctx, p, 0)) < 0){
        av_log(avctx, AV_LOG_ERROR, "get_buffer() failed\n");
>>>>>>> c265b8bb
        return ret;
    p->pict_type = AV_PICTURE_TYPE_I;

    if (flags & TGA_TOPTOBOTTOM) {
        dst = p->data[0];
        stride = p->linesize[0];
    } else { //image is upside-down
        dst = p->data[0] + p->linesize[0] * (h - 1);
        stride = -p->linesize[0];
    }

    interleave = flags & TGA_INTERLEAVE2 ? 2 :
                 flags & TGA_INTERLEAVE4 ? 4 : 1;

    if (colors) {
        int pal_size, pal_sample_size;

        switch (csize) {
        case 32: pal_sample_size = 4; break;
        case 24: pal_sample_size = 3; break;
        case 16:
        case 15: pal_sample_size = 2; break;
        default:
            av_log(avctx, AV_LOG_ERROR, "Palette entry size %i bits is not supported\n", csize);
            return AVERROR_INVALIDDATA;
        }
        pal_size = colors * pal_sample_size;
        if (avctx->pix_fmt != AV_PIX_FMT_PAL8) //should not occur but skip palette anyway
            bytestream2_skip(&s->gb, pal_size);
        else {
            int t;
            uint32_t *pal = ((uint32_t *)p->data[1]) + first_clr;

            if (bytestream2_get_bytes_left(&s->gb) < pal_size) {
                av_log(avctx, AV_LOG_ERROR,
                       "Not enough data to read palette\n");
                return AVERROR_INVALIDDATA;
            }
            switch (pal_sample_size) {
            case 4:
                for (t = 0; t < colors; t++)
                    *pal++ = bytestream2_get_le32u(&s->gb);
                break;
            case 3:
                /* RGB24 */
                for (t = 0; t < colors; t++)
                    *pal++ = (0xffU<<24) | bytestream2_get_le24u(&s->gb);
                break;
            case 2:
                /* RGB555 */
                for (t = 0; t < colors; t++) {
                    uint32_t v = bytestream2_get_le16u(&s->gb);
                    v = ((v & 0x7C00) <<  9) |
                        ((v & 0x03E0) <<  6) |
                        ((v & 0x001F) <<  3);
                    /* left bit replication */
                    v |= (v & 0xE0E0E0U) >> 5;
                    *pal++ = (0xffU<<24) | v;
                }
                break;
            }
            p->palette_has_changed = 1;
        }
    }

    if ((compr & (~TGA_RLE)) == TGA_NODATA) {
        memset(p->data[0], 0, p->linesize[0] * h);
    } else {
        if (compr & TGA_RLE) {
            int res = targa_decode_rle(avctx, s, dst, w, h, stride, bpp, interleave);
            if (res < 0)
                return res;
        } else {
            size_t img_size = w * ((bpp + 1) >> 3);
            uint8_t *line;
            if (bytestream2_get_bytes_left(&s->gb) < img_size * h) {
                av_log(avctx, AV_LOG_ERROR,
                       "Not enough data available for image\n");
                return AVERROR_INVALIDDATA;
            }

            line = dst;
            y = 0;
            do {
                bytestream2_get_buffer(&s->gb, line, img_size);
                line = advance_line(dst, line, stride, &y, h, interleave);
            } while (line);
        }
    }

    if (flags & TGA_RIGHTTOLEFT) { // right-to-left, needs horizontal flip
        int x;
        for (y = 0; y < h; y++) {
            void *line = &p->data[0][y * p->linesize[0]];
            for (x = 0; x < w >> 1; x++) {
                switch (bpp) {
                case 32:
                    FFSWAP(uint32_t, ((uint32_t *)line)[x], ((uint32_t *)line)[w - x - 1]);
                    break;
                case 24:
                    FFSWAP(uint8_t, ((uint8_t *)line)[3 * x    ], ((uint8_t *)line)[3 * w - 3 * x - 3]);
                    FFSWAP(uint8_t, ((uint8_t *)line)[3 * x + 1], ((uint8_t *)line)[3 * w - 3 * x - 2]);
                    FFSWAP(uint8_t, ((uint8_t *)line)[3 * x + 2], ((uint8_t *)line)[3 * w - 3 * x - 1]);
                    break;
                case 16:
                    FFSWAP(uint16_t, ((uint16_t *)line)[x], ((uint16_t *)line)[w - x - 1]);
                    break;
                case 8:
                    FFSWAP(uint8_t, ((uint8_t *)line)[x], ((uint8_t *)line)[w - x - 1]);
                }
            }
        }
    }

    *got_frame = 1;

    return avpkt->size;
}

AVCodec ff_targa_decoder = {
    .name           = "targa",
    .long_name      = NULL_IF_CONFIG_SMALL("Truevision Targa image"),
    .type           = AVMEDIA_TYPE_VIDEO,
    .id             = AV_CODEC_ID_TARGA,
    .priv_data_size = sizeof(TargaContext),
    .decode         = decode_frame,
    .capabilities   = CODEC_CAP_DR1,
};<|MERGE_RESOLUTION|>--- conflicted
+++ resolved
@@ -168,24 +168,15 @@
         return AVERROR_INVALIDDATA;
     }
 
-<<<<<<< HEAD
     if (colors && (colors + first_clr) > 256) {
         av_log(avctx, AV_LOG_ERROR, "Incorrect palette: %i colors with offset %i\n", colors, first_clr);
         return AVERROR_INVALIDDATA;
     }
 
-    if ((ret = av_image_check_size(w, h, 0, avctx)) < 0)
-        return ret;
-    if (w != avctx->width || h != avctx->height)
-        avcodec_set_dimensions(avctx, w, h);
-    if ((ret = ff_get_buffer(avctx, p, 0)) < 0)
-=======
     if ((ret = ff_set_dimensions(avctx, w, h)) < 0)
         return ret;
 
-    if ((ret = ff_get_buffer(avctx, p, 0)) < 0){
-        av_log(avctx, AV_LOG_ERROR, "get_buffer() failed\n");
->>>>>>> c265b8bb
+    if ((ret = ff_get_buffer(avctx, p, 0)) < 0)
         return ret;
     p->pict_type = AV_PICTURE_TYPE_I;
 
