/*
 * Microsoft Video-1 Decoder
 * Copyright (C) 2003 the ffmpeg project
 *
 * This file is part of FFmpeg.
 *
 * FFmpeg is free software; you can redistribute it and/or
 * modify it under the terms of the GNU Lesser General Public
 * License as published by the Free Software Foundation; either
 * version 2.1 of the License, or (at your option) any later version.
 *
 * FFmpeg is distributed in the hope that it will be useful,
 * but WITHOUT ANY WARRANTY; without even the implied warranty of
 * MERCHANTABILITY or FITNESS FOR A PARTICULAR PURPOSE.  See the GNU
 * Lesser General Public License for more details.
 *
 * You should have received a copy of the GNU Lesser General Public
 * License along with FFmpeg; if not, write to the Free Software
 * Foundation, Inc., 51 Franklin Street, Fifth Floor, Boston, MA 02110-1301 USA
 */

/**
 * @file
 * Microsoft Video-1 Decoder by Mike Melanson (melanson@pcisys.net)
 * For more information about the MS Video-1 format, visit:
 *   http://www.pcisys.net/~melanson/codecs/
 *
 */

#include <stdio.h>
#include <stdlib.h>
#include <string.h>

#include "libavutil/internal.h"
#include "libavutil/intreadwrite.h"
#include "avcodec.h"
#include "internal.h"

#define PALETTE_COUNT 256
#define CHECK_STREAM_PTR(n) \
  if ((stream_ptr + n) > s->size ) { \
    av_log(s->avctx, AV_LOG_ERROR, " MS Video-1 warning: stream_ptr out of bounds (%d >= %d)\n", \
      stream_ptr + n, s->size); \
    return; \
  }

typedef struct Msvideo1Context {

    AVCodecContext *avctx;
    AVFrame *frame;

    const unsigned char *buf;
    int size;

    int mode_8bit;  /* if it's not 8-bit, it's 16-bit */

    uint32_t pal[256];
} Msvideo1Context;

static av_cold int msvideo1_decode_init(AVCodecContext *avctx)
{
    Msvideo1Context *s = avctx->priv_data;

    s->avctx = avctx;

    /* figure out the colorspace based on the presence of a palette */
    if (s->avctx->bits_per_coded_sample == 8) {
        s->mode_8bit = 1;
        avctx->pix_fmt = AV_PIX_FMT_PAL8;
    } else {
        s->mode_8bit = 0;
        avctx->pix_fmt = AV_PIX_FMT_RGB555;
    }

    s->frame = av_frame_alloc();
    if (!s->frame)
        return AVERROR(ENOMEM);

    return 0;
}

static void msvideo1_decode_8bit(Msvideo1Context *s)
{
    int block_ptr, pixel_ptr;
    int total_blocks;
    int pixel_x, pixel_y;  /* pixel width and height iterators */
    int block_x, block_y;  /* block width and height iterators */
    int blocks_wide, blocks_high;  /* width and height in 4x4 blocks */
    int block_inc;
    int row_dec;

    /* decoding parameters */
    int stream_ptr;
    unsigned char byte_a, byte_b;
    unsigned short flags;
    int skip_blocks;
    unsigned char colors[8];
    unsigned char *pixels = s->frame->data[0];
    int stride = s->frame->linesize[0];

    stream_ptr = 0;
    skip_blocks = 0;
    blocks_wide = s->avctx->width / 4;
    blocks_high = s->avctx->height / 4;
    total_blocks = blocks_wide * blocks_high;
    block_inc = 4;
    row_dec = stride + 4;

    for (block_y = blocks_high; block_y > 0; block_y--) {
        block_ptr = ((block_y * 4) - 1) * stride;
        for (block_x = blocks_wide; block_x > 0; block_x--) {
            /* check if this block should be skipped */
            if (skip_blocks) {
                block_ptr += block_inc;
                skip_blocks--;
                total_blocks--;
                continue;
            }

            pixel_ptr = block_ptr;

            /* get the next two bytes in the encoded data stream */
            CHECK_STREAM_PTR(2);
            byte_a = s->buf[stream_ptr++];
            byte_b = s->buf[stream_ptr++];

            /* check if the decode is finished */
            if ((byte_a == 0) && (byte_b == 0) && (total_blocks == 0))
                return;
            else if ((byte_b & 0xFC) == 0x84) {
                /* skip code, but don't count the current block */
                skip_blocks = ((byte_b - 0x84) << 8) + byte_a - 1;
            } else if (byte_b < 0x80) {
                /* 2-color encoding */
                flags = (byte_b << 8) | byte_a;

                CHECK_STREAM_PTR(2);
                colors[0] = s->buf[stream_ptr++];
                colors[1] = s->buf[stream_ptr++];

                for (pixel_y = 0; pixel_y < 4; pixel_y++) {
                    for (pixel_x = 0; pixel_x < 4; pixel_x++, flags >>= 1)
                        pixels[pixel_ptr++] = colors[(flags & 0x1) ^ 1];
                    pixel_ptr -= row_dec;
                }
            } else if (byte_b >= 0x90) {
                /* 8-color encoding */
                flags = (byte_b << 8) | byte_a;

                CHECK_STREAM_PTR(8);
                memcpy(colors, &s->buf[stream_ptr], 8);
                stream_ptr += 8;

                for (pixel_y = 0; pixel_y < 4; pixel_y++) {
                    for (pixel_x = 0; pixel_x < 4; pixel_x++, flags >>= 1)
                        pixels[pixel_ptr++] =
                            colors[((pixel_y & 0x2) << 1) +
                                (pixel_x & 0x2) + ((flags & 0x1) ^ 1)];
                    pixel_ptr -= row_dec;
                }
            } else {
                /* 1-color encoding */
                colors[0] = byte_a;

                for (pixel_y = 0; pixel_y < 4; pixel_y++) {
                    for (pixel_x = 0; pixel_x < 4; pixel_x++)
                        pixels[pixel_ptr++] = colors[0];
                    pixel_ptr -= row_dec;
                }
            }

            block_ptr += block_inc;
            total_blocks--;
        }
    }

    /* make the palette available on the way out */
    if (s->avctx->pix_fmt == AV_PIX_FMT_PAL8)
        memcpy(s->frame->data[1], s->pal, AVPALETTE_SIZE);
}

static void msvideo1_decode_16bit(Msvideo1Context *s)
{
    int block_ptr, pixel_ptr;
    int total_blocks;
    int pixel_x, pixel_y;  /* pixel width and height iterators */
    int block_x, block_y;  /* block width and height iterators */
    int blocks_wide, blocks_high;  /* width and height in 4x4 blocks */
    int block_inc;
    int row_dec;

    /* decoding parameters */
    int stream_ptr;
    unsigned char byte_a, byte_b;
    unsigned short flags;
    int skip_blocks;
    unsigned short colors[8];
    unsigned short *pixels = (unsigned short *)s->frame->data[0];
    int stride = s->frame->linesize[0] / 2;

    stream_ptr = 0;
    skip_blocks = 0;
    blocks_wide = s->avctx->width / 4;
    blocks_high = s->avctx->height / 4;
    total_blocks = blocks_wide * blocks_high;
    block_inc = 4;
    row_dec = stride + 4;

    for (block_y = blocks_high; block_y > 0; block_y--) {
        block_ptr = ((block_y * 4) - 1) * stride;
        for (block_x = blocks_wide; block_x > 0; block_x--) {
            /* check if this block should be skipped */
            if (skip_blocks) {
                block_ptr += block_inc;
                skip_blocks--;
                total_blocks--;
                continue;
            }

            pixel_ptr = block_ptr;

            /* get the next two bytes in the encoded data stream */
            CHECK_STREAM_PTR(2);
            byte_a = s->buf[stream_ptr++];
            byte_b = s->buf[stream_ptr++];

            /* check if the decode is finished */
            if ((byte_a == 0) && (byte_b == 0) && (total_blocks == 0)) {
                return;
            } else if ((byte_b & 0xFC) == 0x84) {
                /* skip code, but don't count the current block */
                skip_blocks = ((byte_b - 0x84) << 8) + byte_a - 1;
            } else if (byte_b < 0x80) {
                /* 2- or 8-color encoding modes */
                flags = (byte_b << 8) | byte_a;

                CHECK_STREAM_PTR(4);
                colors[0] = AV_RL16(&s->buf[stream_ptr]);
                stream_ptr += 2;
                colors[1] = AV_RL16(&s->buf[stream_ptr]);
                stream_ptr += 2;

                if (colors[0] & 0x8000) {
                    /* 8-color encoding */
                    CHECK_STREAM_PTR(12);
                    colors[2] = AV_RL16(&s->buf[stream_ptr]);
                    stream_ptr += 2;
                    colors[3] = AV_RL16(&s->buf[stream_ptr]);
                    stream_ptr += 2;
                    colors[4] = AV_RL16(&s->buf[stream_ptr]);
                    stream_ptr += 2;
                    colors[5] = AV_RL16(&s->buf[stream_ptr]);
                    stream_ptr += 2;
                    colors[6] = AV_RL16(&s->buf[stream_ptr]);
                    stream_ptr += 2;
                    colors[7] = AV_RL16(&s->buf[stream_ptr]);
                    stream_ptr += 2;

                    for (pixel_y = 0; pixel_y < 4; pixel_y++) {
                        for (pixel_x = 0; pixel_x < 4; pixel_x++, flags >>= 1)
                            pixels[pixel_ptr++] =
                                colors[((pixel_y & 0x2) << 1) +
                                    (pixel_x & 0x2) + ((flags & 0x1) ^ 1)];
                        pixel_ptr -= row_dec;
                    }
                } else {
                    /* 2-color encoding */
                    for (pixel_y = 0; pixel_y < 4; pixel_y++) {
                        for (pixel_x = 0; pixel_x < 4; pixel_x++, flags >>= 1)
                            pixels[pixel_ptr++] = colors[(flags & 0x1) ^ 1];
                        pixel_ptr -= row_dec;
                    }
                }
            } else {
                /* otherwise, it's a 1-color block */
                colors[0] = (byte_b << 8) | byte_a;

                for (pixel_y = 0; pixel_y < 4; pixel_y++) {
                    for (pixel_x = 0; pixel_x < 4; pixel_x++)
                        pixels[pixel_ptr++] = colors[0];
                    pixel_ptr -= row_dec;
                }
            }

            block_ptr += block_inc;
            total_blocks--;
        }
    }
}

static int msvideo1_decode_frame(AVCodecContext *avctx,
                                void *data, int *got_frame,
                                AVPacket *avpkt)
{
    const uint8_t *buf = avpkt->data;
    int buf_size = avpkt->size;
    Msvideo1Context *s = avctx->priv_data;
    int ret;

    s->buf = buf;
    s->size = buf_size;

<<<<<<< HEAD
    if ((ret = ff_reget_buffer(avctx, &s->frame)) < 0)
=======
    if ((ret = ff_reget_buffer(avctx, s->frame)) < 0) {
        av_log(s->avctx, AV_LOG_ERROR, "reget_buffer() failed\n");
>>>>>>> 2d2a92f7
        return ret;

    if (s->mode_8bit) {
        const uint8_t *pal = av_packet_get_side_data(avpkt, AV_PKT_DATA_PALETTE, NULL);

        if (pal) {
            memcpy(s->pal, pal, AVPALETTE_SIZE);
            s->frame->palette_has_changed = 1;
        }
    }

    if (s->mode_8bit)
        msvideo1_decode_8bit(s);
    else
        msvideo1_decode_16bit(s);

    if ((ret = av_frame_ref(data, s->frame)) < 0)
        return ret;

    *got_frame      = 1;

    /* report that the buffer was completely consumed */
    return buf_size;
}

static av_cold int msvideo1_decode_end(AVCodecContext *avctx)
{
    Msvideo1Context *s = avctx->priv_data;

    av_frame_free(&s->frame);

    return 0;
}

AVCodec ff_msvideo1_decoder = {
    .name           = "msvideo1",
    .long_name      = NULL_IF_CONFIG_SMALL("Microsoft Video 1"),
    .type           = AVMEDIA_TYPE_VIDEO,
    .id             = AV_CODEC_ID_MSVIDEO1,
    .priv_data_size = sizeof(Msvideo1Context),
    .init           = msvideo1_decode_init,
    .close          = msvideo1_decode_end,
    .decode         = msvideo1_decode_frame,
    .capabilities   = CODEC_CAP_DR1,
};<|MERGE_RESOLUTION|>--- conflicted
+++ resolved
@@ -300,12 +300,7 @@
     s->buf = buf;
     s->size = buf_size;
 
-<<<<<<< HEAD
-    if ((ret = ff_reget_buffer(avctx, &s->frame)) < 0)
-=======
-    if ((ret = ff_reget_buffer(avctx, s->frame)) < 0) {
-        av_log(s->avctx, AV_LOG_ERROR, "reget_buffer() failed\n");
->>>>>>> 2d2a92f7
+    if ((ret = ff_reget_buffer(avctx, s->frame)) < 0)
         return ret;
 
     if (s->mode_8bit) {
