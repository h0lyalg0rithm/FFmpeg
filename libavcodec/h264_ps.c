/*
 * H.26L/H.264/AVC/JVT/14496-10/... parameter set decoding
 * Copyright (c) 2003 Michael Niedermayer <michaelni@gmx.at>
 *
 * This file is part of FFmpeg.
 *
 * FFmpeg is free software; you can redistribute it and/or
 * modify it under the terms of the GNU Lesser General Public
 * License as published by the Free Software Foundation; either
 * version 2.1 of the License, or (at your option) any later version.
 *
 * FFmpeg is distributed in the hope that it will be useful,
 * but WITHOUT ANY WARRANTY; without even the implied warranty of
 * MERCHANTABILITY or FITNESS FOR A PARTICULAR PURPOSE.  See the GNU
 * Lesser General Public License for more details.
 *
 * You should have received a copy of the GNU Lesser General Public
 * License along with FFmpeg; if not, write to the Free Software
 * Foundation, Inc., 51 Franklin Street, Fifth Floor, Boston, MA 02110-1301 USA
 */

/**
 * @file
 * H.264 / AVC / MPEG4 part10 parameter set decoding.
 * @author Michael Niedermayer <michaelni@gmx.at>
 */

#include "libavutil/imgutils.h"
#include "internal.h"
#include "avcodec.h"
#include "h264.h"
#include "h264data.h" //FIXME FIXME FIXME (just for zigzag_scan)
#include "golomb.h"

#define MAX_LOG2_MAX_FRAME_NUM    (12 + 4)
#define MIN_LOG2_MAX_FRAME_NUM    4

static const AVRational pixel_aspect[17] = {
    {   0,  1 },
    {   1,  1 },
    {  12, 11 },
    {  10, 11 },
    {  16, 11 },
    {  40, 33 },
    {  24, 11 },
    {  20, 11 },
    {  32, 11 },
    {  80, 33 },
    {  18, 11 },
    {  15, 11 },
    {  64, 33 },
    { 160, 99 },
    {   4,  3 },
    {   3,  2 },
    {   2,  1 },
};

#define QP(qP, depth) ((qP) + 6 * ((depth) - 8))

#define CHROMA_QP_TABLE_END(d)                                          \
    QP(0,  d), QP(1,  d), QP(2,  d), QP(3,  d), QP(4,  d), QP(5,  d),   \
    QP(6,  d), QP(7,  d), QP(8,  d), QP(9,  d), QP(10, d), QP(11, d),   \
    QP(12, d), QP(13, d), QP(14, d), QP(15, d), QP(16, d), QP(17, d),   \
    QP(18, d), QP(19, d), QP(20, d), QP(21, d), QP(22, d), QP(23, d),   \
    QP(24, d), QP(25, d), QP(26, d), QP(27, d), QP(28, d), QP(29, d),   \
    QP(29, d), QP(30, d), QP(31, d), QP(32, d), QP(32, d), QP(33, d),   \
    QP(34, d), QP(34, d), QP(35, d), QP(35, d), QP(36, d), QP(36, d),   \
    QP(37, d), QP(37, d), QP(37, d), QP(38, d), QP(38, d), QP(38, d),   \
    QP(39, d), QP(39, d), QP(39, d), QP(39, d)

const uint8_t ff_h264_chroma_qp[7][QP_MAX_NUM + 1] = {
    { CHROMA_QP_TABLE_END(8) },
    { 0, 1, 2, 3, 4, 5,
      CHROMA_QP_TABLE_END(9) },
    { 0, 1, 2, 3,  4,  5,
      6, 7, 8, 9, 10, 11,
      CHROMA_QP_TABLE_END(10) },
    { 0,  1, 2, 3,  4,  5,
      6,  7, 8, 9, 10, 11,
      12,13,14,15, 16, 17,
      CHROMA_QP_TABLE_END(11) },
    { 0,  1, 2, 3,  4,  5,
      6,  7, 8, 9, 10, 11,
      12,13,14,15, 16, 17,
      18,19,20,21, 22, 23,
      CHROMA_QP_TABLE_END(12) },
    { 0,  1, 2, 3,  4,  5,
      6,  7, 8, 9, 10, 11,
      12,13,14,15, 16, 17,
      18,19,20,21, 22, 23,
      24,25,26,27, 28, 29,
      CHROMA_QP_TABLE_END(13) },
    { 0,  1, 2, 3,  4,  5,
      6,  7, 8, 9, 10, 11,
      12,13,14,15, 16, 17,
      18,19,20,21, 22, 23,
      24,25,26,27, 28, 29,
      30,31,32,33, 34, 35,
      CHROMA_QP_TABLE_END(14) },
};

static const uint8_t default_scaling4[2][16] = {
    {  6, 13, 20, 28, 13, 20, 28, 32,
      20, 28, 32, 37, 28, 32, 37, 42 },
    { 10, 14, 20, 24, 14, 20, 24, 27,
      20, 24, 27, 30, 24, 27, 30, 34 }
};

static const uint8_t default_scaling8[2][64] = {
    {  6, 10, 13, 16, 18, 23, 25, 27,
      10, 11, 16, 18, 23, 25, 27, 29,
      13, 16, 18, 23, 25, 27, 29, 31,
      16, 18, 23, 25, 27, 29, 31, 33,
      18, 23, 25, 27, 29, 31, 33, 36,
      23, 25, 27, 29, 31, 33, 36, 38,
      25, 27, 29, 31, 33, 36, 38, 40,
      27, 29, 31, 33, 36, 38, 40, 42 },
    {  9, 13, 15, 17, 19, 21, 22, 24,
      13, 13, 17, 19, 21, 22, 24, 25,
      15, 17, 19, 21, 22, 24, 25, 27,
      17, 19, 21, 22, 24, 25, 27, 28,
      19, 21, 22, 24, 25, 27, 28, 30,
      21, 22, 24, 25, 27, 28, 30, 32,
      22, 24, 25, 27, 28, 30, 32, 33,
      24, 25, 27, 28, 30, 32, 33, 35 }
};

static inline int decode_hrd_parameters(H264Context *h, SPS *sps)
{
    int cpb_count, i;
    cpb_count = get_ue_golomb_31(&h->gb) + 1;

    if (cpb_count > 32U) {
        av_log(h->avctx, AV_LOG_ERROR, "cpb_count %d invalid\n", cpb_count);
        return AVERROR_INVALIDDATA;
    }

    get_bits(&h->gb, 4); /* bit_rate_scale */
    get_bits(&h->gb, 4); /* cpb_size_scale */
    for (i = 0; i < cpb_count; i++) {
        get_ue_golomb_long(&h->gb); /* bit_rate_value_minus1 */
        get_ue_golomb_long(&h->gb); /* cpb_size_value_minus1 */
        get_bits1(&h->gb);          /* cbr_flag */
    }
    sps->initial_cpb_removal_delay_length = get_bits(&h->gb, 5) + 1;
    sps->cpb_removal_delay_length         = get_bits(&h->gb, 5) + 1;
    sps->dpb_output_delay_length          = get_bits(&h->gb, 5) + 1;
    sps->time_offset_length               = get_bits(&h->gb, 5);
    sps->cpb_cnt                          = cpb_count;
    return 0;
}

static inline int decode_vui_parameters(H264Context *h, SPS *sps)
{
    int aspect_ratio_info_present_flag;
    unsigned int aspect_ratio_idc;

    aspect_ratio_info_present_flag = get_bits1(&h->gb);

    if (aspect_ratio_info_present_flag) {
        aspect_ratio_idc = get_bits(&h->gb, 8);
        if (aspect_ratio_idc == EXTENDED_SAR) {
            sps->sar.num = get_bits(&h->gb, 16);
            sps->sar.den = get_bits(&h->gb, 16);
        } else if (aspect_ratio_idc < FF_ARRAY_ELEMS(pixel_aspect)) {
            sps->sar = pixel_aspect[aspect_ratio_idc];
        } else {
            av_log(h->avctx, AV_LOG_ERROR, "illegal aspect ratio\n");
            return AVERROR_INVALIDDATA;
        }
    } else {
        sps->sar.num =
        sps->sar.den = 0;
    }

    if (get_bits1(&h->gb))      /* overscan_info_present_flag */
        get_bits1(&h->gb);      /* overscan_appropriate_flag */

    sps->video_signal_type_present_flag = get_bits1(&h->gb);
    if (sps->video_signal_type_present_flag) {
        get_bits(&h->gb, 3);                 /* video_format */
        sps->full_range = get_bits1(&h->gb); /* video_full_range_flag */

        sps->colour_description_present_flag = get_bits1(&h->gb);
        if (sps->colour_description_present_flag) {
            sps->color_primaries = get_bits(&h->gb, 8); /* colour_primaries */
            sps->color_trc       = get_bits(&h->gb, 8); /* transfer_characteristics */
            sps->colorspace      = get_bits(&h->gb, 8); /* matrix_coefficients */
            if (sps->color_primaries >= AVCOL_PRI_NB)
                sps->color_primaries = AVCOL_PRI_UNSPECIFIED;
            if (sps->color_trc >= AVCOL_TRC_NB)
                sps->color_trc = AVCOL_TRC_UNSPECIFIED;
            if (sps->colorspace >= AVCOL_SPC_NB)
                sps->colorspace = AVCOL_SPC_UNSPECIFIED;
        }
    }

    /* chroma_location_info_present_flag */
    if (get_bits1(&h->gb)) {
        /* chroma_sample_location_type_top_field */
        h->avctx->chroma_sample_location = get_ue_golomb(&h->gb) + 1;
        get_ue_golomb(&h->gb);  /* chroma_sample_location_type_bottom_field */
    }

    if (show_bits1(&h->gb) && get_bits_left(&h->gb) < 10) {
        av_log(h->avctx, AV_LOG_WARNING, "Truncated VUI\n");
        return 0;
    }

    sps->timing_info_present_flag = get_bits1(&h->gb);
    if (sps->timing_info_present_flag) {
        sps->num_units_in_tick = get_bits_long(&h->gb, 32);
        sps->time_scale        = get_bits_long(&h->gb, 32);
        if (!sps->num_units_in_tick || !sps->time_scale) {
            av_log(h->avctx, AV_LOG_ERROR,
                   "time_scale/num_units_in_tick invalid or unsupported (%d/%d)\n",
                   sps->time_scale, sps->num_units_in_tick);
            return AVERROR_INVALIDDATA;
        }
        sps->fixed_frame_rate_flag = get_bits1(&h->gb);
    }

    sps->nal_hrd_parameters_present_flag = get_bits1(&h->gb);
    if (sps->nal_hrd_parameters_present_flag)
        if (decode_hrd_parameters(h, sps) < 0)
            return AVERROR_INVALIDDATA;
    sps->vcl_hrd_parameters_present_flag = get_bits1(&h->gb);
    if (sps->vcl_hrd_parameters_present_flag)
        if (decode_hrd_parameters(h, sps) < 0)
            return AVERROR_INVALIDDATA;
    if (sps->nal_hrd_parameters_present_flag ||
        sps->vcl_hrd_parameters_present_flag)
        get_bits1(&h->gb);     /* low_delay_hrd_flag */
    sps->pic_struct_present_flag = get_bits1(&h->gb);
    if (!get_bits_left(&h->gb))
        return 0;
    sps->bitstream_restriction_flag = get_bits1(&h->gb);
    if (sps->bitstream_restriction_flag) {
        get_bits1(&h->gb);     /* motion_vectors_over_pic_boundaries_flag */
        get_ue_golomb(&h->gb); /* max_bytes_per_pic_denom */
        get_ue_golomb(&h->gb); /* max_bits_per_mb_denom */
        get_ue_golomb(&h->gb); /* log2_max_mv_length_horizontal */
        get_ue_golomb(&h->gb); /* log2_max_mv_length_vertical */
        sps->num_reorder_frames = get_ue_golomb(&h->gb);
        get_ue_golomb(&h->gb); /*max_dec_frame_buffering*/

        if (get_bits_left(&h->gb) < 0) {
            sps->num_reorder_frames         = 0;
            sps->bitstream_restriction_flag = 0;
        }

        if (sps->num_reorder_frames > 16U
            /* max_dec_frame_buffering || max_dec_frame_buffering > 16 */) {
            av_log(h->avctx, AV_LOG_ERROR,
                   "Clipping illegal num_reorder_frames %d\n",
                   sps->num_reorder_frames);
            sps->num_reorder_frames = 16;
            return AVERROR_INVALIDDATA;
        }
    }

    if (get_bits_left(&h->gb) < 0) {
        av_log(h->avctx, AV_LOG_ERROR,
               "Overread VUI by %d bits\n", -get_bits_left(&h->gb));
        return AVERROR_INVALIDDATA;
    }

    return 0;
}

static void decode_scaling_list(H264Context *h, uint8_t *factors, int size,
                                const uint8_t *jvt_list,
                                const uint8_t *fallback_list)
{
    int i, last = 8, next = 8;
    const uint8_t *scan = size == 16 ? zigzag_scan : ff_zigzag_direct;
    if (!get_bits1(&h->gb)) /* matrix not written, we use the predicted one */
        memcpy(factors, fallback_list, size * sizeof(uint8_t));
    else
        for (i = 0; i < size; i++) {
            if (next)
                next = (last + get_se_golomb(&h->gb)) & 0xff;
            if (!i && !next) { /* matrix not written, we use the preset one */
                memcpy(factors, jvt_list, size * sizeof(uint8_t));
                break;
            }
            last = factors[scan[i]] = next ? next : last;
        }
}

static void decode_scaling_matrices(H264Context *h, SPS *sps,
                                    PPS *pps, int is_sps,
                                    uint8_t(*scaling_matrix4)[16],
                                    uint8_t(*scaling_matrix8)[64])
{
    int fallback_sps = !is_sps && sps->scaling_matrix_present;
    const uint8_t *fallback[4] = {
        fallback_sps ? sps->scaling_matrix4[0] : default_scaling4[0],
        fallback_sps ? sps->scaling_matrix4[3] : default_scaling4[1],
        fallback_sps ? sps->scaling_matrix8[0] : default_scaling8[0],
        fallback_sps ? sps->scaling_matrix8[3] : default_scaling8[1]
    };
    if (get_bits1(&h->gb)) {
        sps->scaling_matrix_present |= is_sps;
        decode_scaling_list(h, scaling_matrix4[0], 16, default_scaling4[0], fallback[0]);        // Intra, Y
        decode_scaling_list(h, scaling_matrix4[1], 16, default_scaling4[0], scaling_matrix4[0]); // Intra, Cr
        decode_scaling_list(h, scaling_matrix4[2], 16, default_scaling4[0], scaling_matrix4[1]); // Intra, Cb
        decode_scaling_list(h, scaling_matrix4[3], 16, default_scaling4[1], fallback[1]);        // Inter, Y
        decode_scaling_list(h, scaling_matrix4[4], 16, default_scaling4[1], scaling_matrix4[3]); // Inter, Cr
        decode_scaling_list(h, scaling_matrix4[5], 16, default_scaling4[1], scaling_matrix4[4]); // Inter, Cb
        if (is_sps || pps->transform_8x8_mode) {
            decode_scaling_list(h, scaling_matrix8[0], 64, default_scaling8[0], fallback[2]); // Intra, Y
            decode_scaling_list(h, scaling_matrix8[3], 64, default_scaling8[1], fallback[3]); // Inter, Y
            if (sps->chroma_format_idc == 3) {
                decode_scaling_list(h, scaling_matrix8[1], 64, default_scaling8[0], scaling_matrix8[0]); // Intra, Cr
                decode_scaling_list(h, scaling_matrix8[4], 64, default_scaling8[1], scaling_matrix8[3]); // Inter, Cr
                decode_scaling_list(h, scaling_matrix8[2], 64, default_scaling8[0], scaling_matrix8[1]); // Intra, Cb
                decode_scaling_list(h, scaling_matrix8[5], 64, default_scaling8[1], scaling_matrix8[4]); // Inter, Cb
            }
        }
    }
}

int ff_h264_decode_seq_parameter_set(H264Context *h)
{
    int profile_idc, level_idc, constraint_set_flags = 0;
    unsigned int sps_id;
    int i, log2_max_frame_num_minus4;
    SPS *sps;

    profile_idc           = get_bits(&h->gb, 8);
    constraint_set_flags |= get_bits1(&h->gb) << 0;   // constraint_set0_flag
    constraint_set_flags |= get_bits1(&h->gb) << 1;   // constraint_set1_flag
    constraint_set_flags |= get_bits1(&h->gb) << 2;   // constraint_set2_flag
    constraint_set_flags |= get_bits1(&h->gb) << 3;   // constraint_set3_flag
    constraint_set_flags |= get_bits1(&h->gb) << 4;   // constraint_set4_flag
    constraint_set_flags |= get_bits1(&h->gb) << 5;   // constraint_set5_flag
    skip_bits(&h->gb, 2);                             // reserved_zero_2bits
    level_idc = get_bits(&h->gb, 8);
    sps_id    = get_ue_golomb_31(&h->gb);

    if (sps_id >= MAX_SPS_COUNT) {
        av_log(h->avctx, AV_LOG_ERROR, "sps_id %u out of range\n", sps_id);
        return AVERROR_INVALIDDATA;
    }
    sps = av_mallocz(sizeof(SPS));
    if (!sps)
        return AVERROR(ENOMEM);

    sps->sps_id               = sps_id;
    sps->time_offset_length   = 24;
    sps->profile_idc          = profile_idc;
    sps->constraint_set_flags = constraint_set_flags;
    sps->level_idc            = level_idc;
    sps->full_range           = -1;

    memset(sps->scaling_matrix4, 16, sizeof(sps->scaling_matrix4));
    memset(sps->scaling_matrix8, 16, sizeof(sps->scaling_matrix8));
    sps->scaling_matrix_present = 0;
    sps->colorspace = 2; //AVCOL_SPC_UNSPECIFIED

    if (sps->profile_idc == 100 ||  // High profile
        sps->profile_idc == 110 ||  // High10 profile
        sps->profile_idc == 122 ||  // High422 profile
        sps->profile_idc == 244 ||  // High444 Predictive profile
        sps->profile_idc ==  44 ||  // Cavlc444 profile
        sps->profile_idc ==  83 ||  // Scalable Constrained High profile (SVC)
        sps->profile_idc ==  86 ||  // Scalable High Intra profile (SVC)
        sps->profile_idc == 118 ||  // Stereo High profile (MVC)
        sps->profile_idc == 128 ||  // Multiview High profile (MVC)
        sps->profile_idc == 138 ||  // Multiview Depth High profile (MVCD)
        sps->profile_idc == 144) {  // old High444 profile
        sps->chroma_format_idc = get_ue_golomb_31(&h->gb);
        if (sps->chroma_format_idc > 3U) {
            avpriv_request_sample(h->avctx, "chroma_format_idc %u",
                                  sps->chroma_format_idc);
            goto fail;
        } else if (sps->chroma_format_idc == 3) {
            sps->residual_color_transform_flag = get_bits1(&h->gb);
            if (sps->residual_color_transform_flag) {
                av_log(h->avctx, AV_LOG_ERROR, "separate color planes are not supported\n");
                goto fail;
            }
        }
        sps->bit_depth_luma   = get_ue_golomb(&h->gb) + 8;
        sps->bit_depth_chroma = get_ue_golomb(&h->gb) + 8;
        if (sps->bit_depth_chroma != sps->bit_depth_luma) {
            avpriv_request_sample(h->avctx,
                                  "Different chroma and luma bit depth");
            goto fail;
        }
        if (sps->bit_depth_luma > 14U || sps->bit_depth_chroma > 14U) {
            av_log(h->avctx, AV_LOG_ERROR, "illegal bit depth value (%d, %d)\n",
                   sps->bit_depth_luma, sps->bit_depth_chroma);
            goto fail;
        }
        sps->transform_bypass = get_bits1(&h->gb);
        decode_scaling_matrices(h, sps, NULL, 1,
                                sps->scaling_matrix4, sps->scaling_matrix8);
    } else {
        sps->chroma_format_idc = 1;
        sps->bit_depth_luma    = 8;
        sps->bit_depth_chroma  = 8;
    }

    log2_max_frame_num_minus4 = get_ue_golomb(&h->gb);
    if (log2_max_frame_num_minus4 < MIN_LOG2_MAX_FRAME_NUM - 4 ||
        log2_max_frame_num_minus4 > MAX_LOG2_MAX_FRAME_NUM - 4) {
        av_log(h->avctx, AV_LOG_ERROR,
               "log2_max_frame_num_minus4 out of range (0-12): %d\n",
               log2_max_frame_num_minus4);
        goto fail;
    }
    sps->log2_max_frame_num = log2_max_frame_num_minus4 + 4;

    sps->poc_type = get_ue_golomb_31(&h->gb);

    if (sps->poc_type == 0) { // FIXME #define
        unsigned t = get_ue_golomb(&h->gb);
        if (t>12) {
            av_log(h->avctx, AV_LOG_ERROR, "log2_max_poc_lsb (%d) is out of range\n", t);
            goto fail;
        }
        sps->log2_max_poc_lsb = t + 4;
    } else if (sps->poc_type == 1) { // FIXME #define
        sps->delta_pic_order_always_zero_flag = get_bits1(&h->gb);
        sps->offset_for_non_ref_pic           = get_se_golomb(&h->gb);
        sps->offset_for_top_to_bottom_field   = get_se_golomb(&h->gb);
        sps->poc_cycle_length                 = get_ue_golomb(&h->gb);

        if ((unsigned)sps->poc_cycle_length >=
            FF_ARRAY_ELEMS(sps->offset_for_ref_frame)) {
            av_log(h->avctx, AV_LOG_ERROR,
                   "poc_cycle_length overflow %u\n", sps->poc_cycle_length);
            goto fail;
        }

        for (i = 0; i < sps->poc_cycle_length; i++)
            sps->offset_for_ref_frame[i] = get_se_golomb(&h->gb);
    } else if (sps->poc_type != 2) {
        av_log(h->avctx, AV_LOG_ERROR, "illegal POC type %d\n", sps->poc_type);
        goto fail;
    }

    sps->ref_frame_count = get_ue_golomb_31(&h->gb);
<<<<<<< HEAD
    if (h->avctx->codec_tag == MKTAG('S', 'M', 'V', '2'))
        sps->ref_frame_count = FFMAX(2, sps->ref_frame_count);
    if (sps->ref_frame_count > MAX_PICTURE_COUNT - 2 ||
        sps->ref_frame_count > 16U) {
=======
    if (sps->ref_frame_count > H264_MAX_PICTURE_COUNT - 2 ||
        sps->ref_frame_count >= 32U) {
>>>>>>> 5d1c2e53
        av_log(h->avctx, AV_LOG_ERROR,
               "too many reference frames %d\n", sps->ref_frame_count);
        goto fail;
    }
    sps->gaps_in_frame_num_allowed_flag = get_bits1(&h->gb);
    sps->mb_width                       = get_ue_golomb(&h->gb) + 1;
    sps->mb_height                      = get_ue_golomb(&h->gb) + 1;
    if ((unsigned)sps->mb_width  >= INT_MAX / 16 ||
        (unsigned)sps->mb_height >= INT_MAX / 16 ||
        av_image_check_size(16 * sps->mb_width,
                            16 * sps->mb_height, 0, h->avctx)) {
        av_log(h->avctx, AV_LOG_ERROR, "mb_width/height overflow\n");
        goto fail;
    }

    sps->frame_mbs_only_flag = get_bits1(&h->gb);
    if (!sps->frame_mbs_only_flag)
        sps->mb_aff = get_bits1(&h->gb);
    else
        sps->mb_aff = 0;

    sps->direct_8x8_inference_flag = get_bits1(&h->gb);

#ifndef ALLOW_INTERLACE
    if (sps->mb_aff)
        av_log(h->avctx, AV_LOG_ERROR,
               "MBAFF support not included; enable it at compile-time.\n");
#endif
    sps->crop = get_bits1(&h->gb);
    if (sps->crop) {
        int crop_left   = get_ue_golomb(&h->gb);
        int crop_right  = get_ue_golomb(&h->gb);
        int crop_top    = get_ue_golomb(&h->gb);
        int crop_bottom = get_ue_golomb(&h->gb);
        int width  = 16 * sps->mb_width;
        int height = 16 * sps->mb_height * (2 - sps->frame_mbs_only_flag);

        if (h->avctx->flags2 & CODEC_FLAG2_IGNORE_CROP) {
            av_log(h->avctx, AV_LOG_DEBUG, "discarding sps cropping, original "
                                           "values are l:%u r:%u t:%u b:%u\n",
                   crop_left, crop_right, crop_top, crop_bottom);

            sps->crop_left   =
            sps->crop_right  =
            sps->crop_top    =
            sps->crop_bottom = 0;
        } else {
            int vsub   = (sps->chroma_format_idc == 1) ? 1 : 0;
            int hsub   = (sps->chroma_format_idc == 1 ||
                          sps->chroma_format_idc == 2) ? 1 : 0;
            int step_x = 1 << hsub;
            int step_y = (2 - sps->frame_mbs_only_flag) << vsub;

            if (crop_left & (0x1F >> (sps->bit_depth_luma > 8)) &&
                !(h->avctx->flags & CODEC_FLAG_UNALIGNED)) {
                crop_left &= ~(0x1F >> (sps->bit_depth_luma > 8));
                av_log(h->avctx, AV_LOG_WARNING,
                       "Reducing left cropping to %d "
                       "chroma samples to preserve alignment.\n",
                       crop_left);
            }

            if (crop_left  > (unsigned)INT_MAX / 4 / step_x ||
                crop_right > (unsigned)INT_MAX / 4 / step_x ||
                crop_top   > (unsigned)INT_MAX / 4 / step_y ||
                crop_bottom> (unsigned)INT_MAX / 4 / step_y ||
                (crop_left + crop_right ) * step_x >= width ||
                (crop_top  + crop_bottom) * step_y >= height
            ) {
                av_log(h->avctx, AV_LOG_ERROR, "crop values invalid %d %d %d %d / %d %d\n", crop_left, crop_right, crop_top, crop_bottom, width, height);
                goto fail;
            }

            sps->crop_left   = crop_left   * step_x;
            sps->crop_right  = crop_right  * step_x;
            sps->crop_top    = crop_top    * step_y;
            sps->crop_bottom = crop_bottom * step_y;
        }
    } else {
        sps->crop_left   =
        sps->crop_right  =
        sps->crop_top    =
        sps->crop_bottom =
        sps->crop        = 0;
    }

    sps->vui_parameters_present_flag = get_bits1(&h->gb);
    if (sps->vui_parameters_present_flag) {
        int ret = decode_vui_parameters(h, sps);
        if (ret < 0)
            goto fail;
    }

    if (!sps->sar.den)
        sps->sar.den = 1;

    if (h->avctx->debug & FF_DEBUG_PICT_INFO) {
        static const char csp[4][5] = { "Gray", "420", "422", "444" };
        av_log(h->avctx, AV_LOG_DEBUG,
               "sps:%u profile:%d/%d poc:%d ref:%d %dx%d %s %s crop:%d/%d/%d/%d %s %s %d/%d b%d reo:%d\n",
               sps_id, sps->profile_idc, sps->level_idc,
               sps->poc_type,
               sps->ref_frame_count,
               sps->mb_width, sps->mb_height,
               sps->frame_mbs_only_flag ? "FRM" : (sps->mb_aff ? "MB-AFF" : "PIC-AFF"),
               sps->direct_8x8_inference_flag ? "8B8" : "",
               sps->crop_left, sps->crop_right,
               sps->crop_top, sps->crop_bottom,
               sps->vui_parameters_present_flag ? "VUI" : "",
               csp[sps->chroma_format_idc],
               sps->timing_info_present_flag ? sps->num_units_in_tick : 0,
               sps->timing_info_present_flag ? sps->time_scale : 0,
               sps->bit_depth_luma,
               sps->bitstream_restriction_flag ? sps->num_reorder_frames : -1
               );
    }
    sps->new = 1;

    av_free(h->sps_buffers[sps_id]);
    h->sps_buffers[sps_id] = sps;

    return 0;

fail:
    av_free(sps);
    return -1;
}

static void build_qp_table(PPS *pps, int t, int index, const int depth)
{
    int i;
    const int max_qp = 51 + 6 * (depth - 8);
    for (i = 0; i < max_qp + 1; i++)
        pps->chroma_qp_table[t][i] =
            ff_h264_chroma_qp[depth - 8][av_clip(i + index, 0, max_qp)];
}

static int more_rbsp_data_in_pps(H264Context *h, PPS *pps)
{
    const SPS *sps = h->sps_buffers[pps->sps_id];
    int profile_idc = sps->profile_idc;

    if ((profile_idc == 66 || profile_idc == 77 ||
         profile_idc == 88) && (sps->constraint_set_flags & 7)) {
        av_log(h->avctx, AV_LOG_VERBOSE,
               "Current profile doesn't provide more RBSP data in PPS, skipping\n");
        return 0;
    }

    return 1;
}

int ff_h264_decode_picture_parameter_set(H264Context *h, int bit_length)
{
    unsigned int pps_id = get_ue_golomb(&h->gb);
    PPS *pps;
    SPS *sps;
    int qp_bd_offset;
    int bits_left;

    if (pps_id >= MAX_PPS_COUNT) {
        av_log(h->avctx, AV_LOG_ERROR, "pps_id %u out of range\n", pps_id);
        return AVERROR_INVALIDDATA;
    }

    pps = av_mallocz(sizeof(PPS));
    if (!pps)
        return AVERROR(ENOMEM);
    pps->sps_id = get_ue_golomb_31(&h->gb);
    if ((unsigned)pps->sps_id >= MAX_SPS_COUNT ||
        h->sps_buffers[pps->sps_id] == NULL) {
        av_log(h->avctx, AV_LOG_ERROR, "sps_id %u out of range\n", pps->sps_id);
        goto fail;
    }
    sps = h->sps_buffers[pps->sps_id];
    qp_bd_offset = 6 * (sps->bit_depth_luma - 8);
    if (sps->bit_depth_luma > 14) {
        av_log(h->avctx, AV_LOG_ERROR,
               "Invalid luma bit depth=%d\n",
               sps->bit_depth_luma);
        goto fail;
    } else if (sps->bit_depth_luma == 11 || sps->bit_depth_luma == 13) {
        av_log(h->avctx, AV_LOG_ERROR,
               "Unimplemented luma bit depth=%d\n",
               sps->bit_depth_luma);
        goto fail;
    }

    pps->cabac             = get_bits1(&h->gb);
    pps->pic_order_present = get_bits1(&h->gb);
    pps->slice_group_count = get_ue_golomb(&h->gb) + 1;
    if (pps->slice_group_count > 1) {
        pps->mb_slice_group_map_type = get_ue_golomb(&h->gb);
        av_log(h->avctx, AV_LOG_ERROR, "FMO not supported\n");
        switch (pps->mb_slice_group_map_type) {
        case 0:
#if 0
    |       for (i = 0; i <= num_slice_groups_minus1; i++)  |   |      |
    |           run_length[i]                               |1  |ue(v) |
#endif
            break;
        case 2:
#if 0
    |       for (i = 0; i < num_slice_groups_minus1; i++) { |   |      |
    |           top_left_mb[i]                              |1  |ue(v) |
    |           bottom_right_mb[i]                          |1  |ue(v) |
    |       }                                               |   |      |
#endif
            break;
        case 3:
        case 4:
        case 5:
#if 0
    |       slice_group_change_direction_flag               |1  |u(1)  |
    |       slice_group_change_rate_minus1                  |1  |ue(v) |
#endif
            break;
        case 6:
#if 0
    |       slice_group_id_cnt_minus1                       |1  |ue(v) |
    |       for (i = 0; i <= slice_group_id_cnt_minus1; i++)|   |      |
    |           slice_group_id[i]                           |1  |u(v)  |
#endif
            break;
        }
    }
    pps->ref_count[0] = get_ue_golomb(&h->gb) + 1;
    pps->ref_count[1] = get_ue_golomb(&h->gb) + 1;
    if (pps->ref_count[0] - 1 > 32 - 1 || pps->ref_count[1] - 1 > 32 - 1) {
        av_log(h->avctx, AV_LOG_ERROR, "reference overflow (pps)\n");
        goto fail;
    }

    pps->weighted_pred                        = get_bits1(&h->gb);
    pps->weighted_bipred_idc                  = get_bits(&h->gb, 2);
    pps->init_qp                              = get_se_golomb(&h->gb) + 26 + qp_bd_offset;
    pps->init_qs                              = get_se_golomb(&h->gb) + 26 + qp_bd_offset;
    pps->chroma_qp_index_offset[0]            = get_se_golomb(&h->gb);
    pps->deblocking_filter_parameters_present = get_bits1(&h->gb);
    pps->constrained_intra_pred               = get_bits1(&h->gb);
    pps->redundant_pic_cnt_present            = get_bits1(&h->gb);

    pps->transform_8x8_mode = 0;
    // contents of sps/pps can change even if id doesn't, so reinit
    h->dequant_coeff_pps = -1;
    memcpy(pps->scaling_matrix4, h->sps_buffers[pps->sps_id]->scaling_matrix4,
           sizeof(pps->scaling_matrix4));
    memcpy(pps->scaling_matrix8, h->sps_buffers[pps->sps_id]->scaling_matrix8,
           sizeof(pps->scaling_matrix8));

    bits_left = bit_length - get_bits_count(&h->gb);
    if (bits_left > 0 && more_rbsp_data_in_pps(h, pps)) {
        pps->transform_8x8_mode = get_bits1(&h->gb);
        decode_scaling_matrices(h, h->sps_buffers[pps->sps_id], pps, 0,
                                pps->scaling_matrix4, pps->scaling_matrix8);
        // second_chroma_qp_index_offset
        pps->chroma_qp_index_offset[1] = get_se_golomb(&h->gb);
    } else {
        pps->chroma_qp_index_offset[1] = pps->chroma_qp_index_offset[0];
    }

    build_qp_table(pps, 0, pps->chroma_qp_index_offset[0], sps->bit_depth_luma);
    build_qp_table(pps, 1, pps->chroma_qp_index_offset[1], sps->bit_depth_luma);
    if (pps->chroma_qp_index_offset[0] != pps->chroma_qp_index_offset[1])
        pps->chroma_qp_diff = 1;

    if (h->avctx->debug & FF_DEBUG_PICT_INFO) {
        av_log(h->avctx, AV_LOG_DEBUG,
               "pps:%u sps:%u %s slice_groups:%d ref:%d/%d %s qp:%d/%d/%d/%d %s %s %s %s\n",
               pps_id, pps->sps_id,
               pps->cabac ? "CABAC" : "CAVLC",
               pps->slice_group_count,
               pps->ref_count[0], pps->ref_count[1],
               pps->weighted_pred ? "weighted" : "",
               pps->init_qp, pps->init_qs, pps->chroma_qp_index_offset[0], pps->chroma_qp_index_offset[1],
               pps->deblocking_filter_parameters_present ? "LPAR" : "",
               pps->constrained_intra_pred ? "CONSTR" : "",
               pps->redundant_pic_cnt_present ? "REDU" : "",
               pps->transform_8x8_mode ? "8x8DCT" : "");
    }

    av_free(h->pps_buffers[pps_id]);
    h->pps_buffers[pps_id] = pps;
    return 0;

fail:
    av_free(pps);
    return -1;
}<|MERGE_RESOLUTION|>--- conflicted
+++ resolved
@@ -443,15 +443,10 @@
     }
 
     sps->ref_frame_count = get_ue_golomb_31(&h->gb);
-<<<<<<< HEAD
     if (h->avctx->codec_tag == MKTAG('S', 'M', 'V', '2'))
         sps->ref_frame_count = FFMAX(2, sps->ref_frame_count);
-    if (sps->ref_frame_count > MAX_PICTURE_COUNT - 2 ||
+    if (sps->ref_frame_count > H264_MAX_PICTURE_COUNT - 2 ||
         sps->ref_frame_count > 16U) {
-=======
-    if (sps->ref_frame_count > H264_MAX_PICTURE_COUNT - 2 ||
-        sps->ref_frame_count >= 32U) {
->>>>>>> 5d1c2e53
         av_log(h->avctx, AV_LOG_ERROR,
                "too many reference frames %d\n", sps->ref_frame_count);
         goto fail;
