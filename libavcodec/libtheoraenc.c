/*
 * Copyright (c) 2006 Paul Richards <paul.richards@gmail.com>
 *
 * This file is part of FFmpeg.
 *
 * FFmpeg is free software; you can redistribute it and/or
 * modify it under the terms of the GNU Lesser General Public
 * License as published by the Free Software Foundation; either
 * version 2.1 of the License, or (at your option) any later version.
 *
 * FFmpeg is distributed in the hope that it will be useful,
 * but WITHOUT ANY WARRANTY; without even the implied warranty of
 * MERCHANTABILITY or FITNESS FOR A PARTICULAR PURPOSE.  See the GNU
 * Lesser General Public License for more details.
 *
 * You should have received a copy of the GNU Lesser General Public
 * License along with FFmpeg; if not, write to the Free Software
 * Foundation, Inc., 51 Franklin Street, Fifth Floor, Boston, MA 02110-1301 USA
 */

/**
 * @file
 * @brief Theora encoder using libtheora.
 * @author Paul Richards <paul.richards@gmail.com>
 *
 * A lot of this is copy / paste from other output codecs in
 * libavcodec or pure guesswork (or both).
 *
 * I have used t_ prefixes on variables which are libtheora types
 * and o_ prefixes on variables which are libogg types.
 */

/* FFmpeg includes */
#include "libavutil/common.h"
#include "libavutil/intreadwrite.h"
#include "libavutil/pixdesc.h"
#include "libavutil/log.h"
#include "libavutil/base64.h"
#include "avcodec.h"
#include "internal.h"

/* libtheora includes */
#include <theora/theoraenc.h>

typedef struct TheoraContext {
    th_enc_ctx *t_state;
    uint8_t    *stats;
    int         stats_size;
    int         stats_offset;
    int         uv_hshift;
    int         uv_vshift;
    int         keyframe_mask;
} TheoraContext;

/** Concatenate an ogg_packet into the extradata. */
static int concatenate_packet(unsigned int* offset,
                              AVCodecContext* avc_context,
                              const ogg_packet* packet)
{
    const char* message = NULL;
    int newsize = avc_context->extradata_size + 2 + packet->bytes;
    int err = AVERROR_INVALIDDATA;

    if (packet->bytes < 0) {
        message = "ogg_packet has negative size";
    } else if (packet->bytes > 0xffff) {
        message = "ogg_packet is larger than 65535 bytes";
    } else if (newsize < avc_context->extradata_size) {
        message = "extradata_size would overflow";
    } else {
        if ((err = av_reallocp(&avc_context->extradata, newsize)) < 0) {
            avc_context->extradata_size = 0;
            message = "av_realloc failed";
        }
    }
    if (message) {
        av_log(avc_context, AV_LOG_ERROR, "concatenate_packet failed: %s\n", message);
        return err;
    }

    avc_context->extradata_size = newsize;
    AV_WB16(avc_context->extradata + (*offset), packet->bytes);
    *offset += 2;
    memcpy(avc_context->extradata + (*offset), packet->packet, packet->bytes);
    (*offset) += packet->bytes;
    return 0;
}

static int get_stats(AVCodecContext *avctx, int eos)
{
#ifdef TH_ENCCTL_2PASS_OUT
    TheoraContext *h = avctx->priv_data;
    uint8_t *buf;
    int bytes;

    bytes = th_encode_ctl(h->t_state, TH_ENCCTL_2PASS_OUT, &buf, sizeof(buf));
    if (bytes < 0) {
        av_log(avctx, AV_LOG_ERROR, "Error getting first pass stats\n");
        return AVERROR_EXTERNAL;
    }
    if (!eos) {
        void *tmp = av_fast_realloc(h->stats, &h->stats_size,
                                   h->stats_offset + bytes);
        if (!tmp)
            return AVERROR(ENOMEM);
        h->stats = tmp;
        memcpy(h->stats + h->stats_offset, buf, bytes);
        h->stats_offset += bytes;
    } else {
        int b64_size = AV_BASE64_SIZE(h->stats_offset);
        // libtheora generates a summary header at the end
        memcpy(h->stats, buf, bytes);
        avctx->stats_out = av_malloc(b64_size);
        if (!avctx->stats_out)
            return AVERROR(ENOMEM);
        av_base64_encode(avctx->stats_out, b64_size, h->stats, h->stats_offset);
    }
    return 0;
#else
    av_log(avctx, AV_LOG_ERROR, "libtheora too old to support 2pass\n");
    return AVERROR(ENOSUP);
#endif
}

// libtheora won't read the entire buffer we give it at once, so we have to
// repeatedly submit it...
static int submit_stats(AVCodecContext *avctx)
{
#ifdef TH_ENCCTL_2PASS_IN
    TheoraContext *h = avctx->priv_data;
    int bytes;
    if (!h->stats) {
        if (!avctx->stats_in) {
            av_log(avctx, AV_LOG_ERROR, "No statsfile for second pass\n");
            return AVERROR(EINVAL);
        }
        h->stats_size = strlen(avctx->stats_in) * 3/4;
        h->stats      = av_malloc(h->stats_size);
        if (!h->stats) {
            h->stats_size = 0;
            return AVERROR(ENOMEM);
        }
        h->stats_size = av_base64_decode(h->stats, avctx->stats_in, h->stats_size);
    }
    while (h->stats_size - h->stats_offset > 0) {
        bytes = th_encode_ctl(h->t_state, TH_ENCCTL_2PASS_IN,
                              h->stats + h->stats_offset,
                              h->stats_size - h->stats_offset);
        if (bytes < 0) {
            av_log(avctx, AV_LOG_ERROR, "Error submitting stats\n");
            return AVERROR_EXTERNAL;
        }
        if (!bytes)
            return 0;
        h->stats_offset += bytes;
    }
    return 0;
#else
    av_log(avctx, AV_LOG_ERROR, "libtheora too old to support 2pass\n");
    return AVERROR(ENOSUP);
#endif
}

static av_cold int encode_init(AVCodecContext* avc_context)
{
    th_info t_info;
    th_comment t_comment;
    ogg_packet o_packet;
    unsigned int offset;
    TheoraContext *h = avc_context->priv_data;
    uint32_t gop_size = avc_context->gop_size;
    int ret;

    /* Set up the theora_info struct */
    th_info_init(&t_info);
    t_info.frame_width  = FFALIGN(avc_context->width,  16);
    t_info.frame_height = FFALIGN(avc_context->height, 16);
    t_info.pic_width    = avc_context->width;
    t_info.pic_height   = avc_context->height;
    t_info.pic_x        = 0;
    t_info.pic_y        = 0;
    /* Swap numerator and denominator as time_base in AVCodecContext gives the
     * time period between frames, but theora_info needs the framerate.  */
    t_info.fps_numerator   = avc_context->time_base.den;
    t_info.fps_denominator = avc_context->time_base.num;
    if (avc_context->sample_aspect_ratio.num) {
        t_info.aspect_numerator   = avc_context->sample_aspect_ratio.num;
        t_info.aspect_denominator = avc_context->sample_aspect_ratio.den;
    } else {
        t_info.aspect_numerator   = 1;
        t_info.aspect_denominator = 1;
    }

    if (avc_context->color_primaries == AVCOL_PRI_BT470M)
        t_info.colorspace = TH_CS_ITU_REC_470M;
    else if (avc_context->color_primaries == AVCOL_PRI_BT470BG)
        t_info.colorspace = TH_CS_ITU_REC_470BG;
    else
        t_info.colorspace = TH_CS_UNSPECIFIED;

    if (avc_context->pix_fmt == AV_PIX_FMT_YUV420P)
        t_info.pixel_fmt = TH_PF_420;
    else if (avc_context->pix_fmt == AV_PIX_FMT_YUV422P)
        t_info.pixel_fmt = TH_PF_422;
    else if (avc_context->pix_fmt == AV_PIX_FMT_YUV444P)
        t_info.pixel_fmt = TH_PF_444;
    else {
        av_log(avc_context, AV_LOG_ERROR, "Unsupported pix_fmt\n");
        return AVERROR(EINVAL);
    }
    avcodec_get_chroma_sub_sample(avc_context->pix_fmt, &h->uv_hshift, &h->uv_vshift);

<<<<<<< HEAD
    if (avc_context->flags & CODEC_FLAG_QSCALE) {
        /* Clip global_quality in QP units to the [0 - 10] range
           to be consistent with the libvorbis implementation.
           Theora accepts a quality parameter which is an int value in
           the [0 - 63] range.
        */
=======
    if (avc_context->flags & AV_CODEC_FLAG_QSCALE) {
        /* to be constant with the libvorbis implementation, clip global_quality to 0 - 10
           Theora accepts a quality parameter p, which is:
                * 0 <= p <=63
                * an int value
         */
>>>>>>> 7c6eb0a1
        t_info.quality        = av_clipf(avc_context->global_quality / (float)FF_QP2LAMBDA, 0, 10) * 6.3;
        t_info.target_bitrate = 0;
    } else {
        t_info.target_bitrate = avc_context->bit_rate;
        t_info.quality        = 0;
    }

    /* Now initialise libtheora */
    h->t_state = th_encode_alloc(&t_info);
    if (!h->t_state) {
        av_log(avc_context, AV_LOG_ERROR, "theora_encode_init failed\n");
        return AVERROR_EXTERNAL;
    }

    h->keyframe_mask = (1 << t_info.keyframe_granule_shift) - 1;
    /* Clear up theora_info struct */
    th_info_clear(&t_info);

    if (th_encode_ctl(h->t_state, TH_ENCCTL_SET_KEYFRAME_FREQUENCY_FORCE,
                      &gop_size, sizeof(gop_size))) {
        av_log(avc_context, AV_LOG_ERROR, "Error setting GOP size\n");
        return AVERROR_EXTERNAL;
    }

    // need to enable 2 pass (via TH_ENCCTL_2PASS_) before encoding headers
<<<<<<< HEAD
    if (avc_context->flags & CODEC_FLAG_PASS1) {
        if ((ret = get_stats(avc_context, 0)) < 0)
            return ret;
    } else if (avc_context->flags & CODEC_FLAG_PASS2) {
        if ((ret = submit_stats(avc_context)) < 0)
            return ret;
=======
    if (avc_context->flags & AV_CODEC_FLAG_PASS1) {
        if (get_stats(avc_context, 0))
            return -1;
    } else if (avc_context->flags & AV_CODEC_FLAG_PASS2) {
        if (submit_stats(avc_context))
            return -1;
>>>>>>> 7c6eb0a1
    }

    /*
        Output first header packet consisting of theora
        header, comment, and tables.

        Each one is prefixed with a 16bit size, then they
        are concatenated together into libavcodec's extradata.
    */
    offset = 0;

    /* Headers */
    th_comment_init(&t_comment);

    while (th_encode_flushheader(h->t_state, &t_comment, &o_packet))
        if ((ret = concatenate_packet(&offset, avc_context, &o_packet)) < 0)
            return ret;

    th_comment_clear(&t_comment);

    return 0;
}

static int encode_frame(AVCodecContext* avc_context, AVPacket *pkt,
                        const AVFrame *frame, int *got_packet)
{
    th_ycbcr_buffer t_yuv_buffer;
    TheoraContext *h = avc_context->priv_data;
    ogg_packet o_packet;
    int result, i, ret;

    // EOS, finish and get 1st pass stats if applicable
    if (!frame) {
        th_encode_packetout(h->t_state, 1, &o_packet);
<<<<<<< HEAD
        if (avc_context->flags & CODEC_FLAG_PASS1)
            if ((ret = get_stats(avc_context, 1)) < 0)
                return ret;
=======
        if (avc_context->flags & AV_CODEC_FLAG_PASS1)
            if (get_stats(avc_context, 1))
                return -1;
>>>>>>> 7c6eb0a1
        return 0;
    }

    /* Copy planes to the theora yuv_buffer */
    for (i = 0; i < 3; i++) {
        t_yuv_buffer[i].width  = FFALIGN(avc_context->width,  16) >> (i && h->uv_hshift);
        t_yuv_buffer[i].height = FFALIGN(avc_context->height, 16) >> (i && h->uv_vshift);
        t_yuv_buffer[i].stride = frame->linesize[i];
        t_yuv_buffer[i].data   = frame->data[i];
    }

<<<<<<< HEAD
    if (avc_context->flags & CODEC_FLAG_PASS2)
        if ((ret = submit_stats(avc_context)) < 0)
            return ret;
=======
    if (avc_context->flags & AV_CODEC_FLAG_PASS2)
        if (submit_stats(avc_context))
            return -1;
>>>>>>> 7c6eb0a1

    /* Now call into theora_encode_YUVin */
    result = th_encode_ycbcr_in(h->t_state, t_yuv_buffer);
    if (result) {
        const char* message;
        switch (result) {
        case -1:
            message = "differing frame sizes";
            break;
        case TH_EINVAL:
            message = "encoder is not ready or is finished";
            break;
        default:
            message = "unknown reason";
            break;
        }
        av_log(avc_context, AV_LOG_ERROR, "theora_encode_YUVin failed (%s) [%d]\n", message, result);
        return AVERROR_EXTERNAL;
    }

<<<<<<< HEAD
    if (avc_context->flags & CODEC_FLAG_PASS1)
        if ((ret = get_stats(avc_context, 0)) < 0)
            return ret;
=======
    if (avc_context->flags & AV_CODEC_FLAG_PASS1)
        if (get_stats(avc_context, 0))
            return -1;
>>>>>>> 7c6eb0a1

    /* Pick up returned ogg_packet */
    result = th_encode_packetout(h->t_state, 0, &o_packet);
    switch (result) {
    case 0:
        /* No packet is ready */
        return 0;
    case 1:
        /* Success, we have a packet */
        break;
    default:
        av_log(avc_context, AV_LOG_ERROR, "theora_encode_packetout failed [%d]\n", result);
        return AVERROR_EXTERNAL;
    }

    /* Copy ogg_packet content out to buffer */
    if ((ret = ff_alloc_packet2(avc_context, pkt, o_packet.bytes, 0)) < 0)
        return ret;
    memcpy(pkt->data, o_packet.packet, o_packet.bytes);

    // HACK: assumes no encoder delay, this is true until libtheora becomes
    // multithreaded (which will be disabled unless explicitly requested)
    pkt->pts = pkt->dts = frame->pts;
#if FF_API_CODED_FRAME
FF_DISABLE_DEPRECATION_WARNINGS
    avc_context->coded_frame->key_frame = !(o_packet.granulepos & h->keyframe_mask);
FF_ENABLE_DEPRECATION_WARNINGS
#endif
    if (!(o_packet.granulepos & h->keyframe_mask))
        pkt->flags |= AV_PKT_FLAG_KEY;
    *got_packet = 1;

    return 0;
}

static av_cold int encode_close(AVCodecContext* avc_context)
{
    TheoraContext *h = avc_context->priv_data;

    th_encode_free(h->t_state);
    av_freep(&h->stats);
    av_freep(&avc_context->stats_out);
    av_freep(&avc_context->extradata);
    avc_context->extradata_size = 0;

    return 0;
}

/** AVCodec struct exposed to libavcodec */
AVCodec ff_libtheora_encoder = {
    .name           = "libtheora",
    .long_name      = NULL_IF_CONFIG_SMALL("libtheora Theora"),
    .type           = AVMEDIA_TYPE_VIDEO,
    .id             = AV_CODEC_ID_THEORA,
    .priv_data_size = sizeof(TheoraContext),
    .init           = encode_init,
    .close          = encode_close,
    .encode2        = encode_frame,
    .capabilities   = CODEC_CAP_DELAY, // needed to get the statsfile summary
    .pix_fmts       = (const enum AVPixelFormat[]){
        AV_PIX_FMT_YUV420P, AV_PIX_FMT_YUV422P, AV_PIX_FMT_YUV444P, AV_PIX_FMT_NONE
    },
};<|MERGE_RESOLUTION|>--- conflicted
+++ resolved
@@ -210,21 +210,12 @@
     }
     avcodec_get_chroma_sub_sample(avc_context->pix_fmt, &h->uv_hshift, &h->uv_vshift);
 
-<<<<<<< HEAD
-    if (avc_context->flags & CODEC_FLAG_QSCALE) {
+    if (avc_context->flags & AV_CODEC_FLAG_QSCALE) {
         /* Clip global_quality in QP units to the [0 - 10] range
            to be consistent with the libvorbis implementation.
            Theora accepts a quality parameter which is an int value in
            the [0 - 63] range.
         */
-=======
-    if (avc_context->flags & AV_CODEC_FLAG_QSCALE) {
-        /* to be constant with the libvorbis implementation, clip global_quality to 0 - 10
-           Theora accepts a quality parameter p, which is:
-                * 0 <= p <=63
-                * an int value
-         */
->>>>>>> 7c6eb0a1
         t_info.quality        = av_clipf(avc_context->global_quality / (float)FF_QP2LAMBDA, 0, 10) * 6.3;
         t_info.target_bitrate = 0;
     } else {
@@ -250,21 +241,12 @@
     }
 
     // need to enable 2 pass (via TH_ENCCTL_2PASS_) before encoding headers
-<<<<<<< HEAD
-    if (avc_context->flags & CODEC_FLAG_PASS1) {
+    if (avc_context->flags & AV_CODEC_FLAG_PASS1) {
         if ((ret = get_stats(avc_context, 0)) < 0)
             return ret;
-    } else if (avc_context->flags & CODEC_FLAG_PASS2) {
+    } else if (avc_context->flags & AV_CODEC_FLAG_PASS2) {
         if ((ret = submit_stats(avc_context)) < 0)
             return ret;
-=======
-    if (avc_context->flags & AV_CODEC_FLAG_PASS1) {
-        if (get_stats(avc_context, 0))
-            return -1;
-    } else if (avc_context->flags & AV_CODEC_FLAG_PASS2) {
-        if (submit_stats(avc_context))
-            return -1;
->>>>>>> 7c6eb0a1
     }
 
     /*
@@ -299,15 +281,9 @@
     // EOS, finish and get 1st pass stats if applicable
     if (!frame) {
         th_encode_packetout(h->t_state, 1, &o_packet);
-<<<<<<< HEAD
-        if (avc_context->flags & CODEC_FLAG_PASS1)
+        if (avc_context->flags & AV_CODEC_FLAG_PASS1)
             if ((ret = get_stats(avc_context, 1)) < 0)
                 return ret;
-=======
-        if (avc_context->flags & AV_CODEC_FLAG_PASS1)
-            if (get_stats(avc_context, 1))
-                return -1;
->>>>>>> 7c6eb0a1
         return 0;
     }
 
@@ -319,15 +295,9 @@
         t_yuv_buffer[i].data   = frame->data[i];
     }
 
-<<<<<<< HEAD
-    if (avc_context->flags & CODEC_FLAG_PASS2)
+    if (avc_context->flags & AV_CODEC_FLAG_PASS2)
         if ((ret = submit_stats(avc_context)) < 0)
             return ret;
-=======
-    if (avc_context->flags & AV_CODEC_FLAG_PASS2)
-        if (submit_stats(avc_context))
-            return -1;
->>>>>>> 7c6eb0a1
 
     /* Now call into theora_encode_YUVin */
     result = th_encode_ycbcr_in(h->t_state, t_yuv_buffer);
@@ -348,15 +318,9 @@
         return AVERROR_EXTERNAL;
     }
 
-<<<<<<< HEAD
-    if (avc_context->flags & CODEC_FLAG_PASS1)
+    if (avc_context->flags & AV_CODEC_FLAG_PASS1)
         if ((ret = get_stats(avc_context, 0)) < 0)
             return ret;
-=======
-    if (avc_context->flags & AV_CODEC_FLAG_PASS1)
-        if (get_stats(avc_context, 0))
-            return -1;
->>>>>>> 7c6eb0a1
 
     /* Pick up returned ogg_packet */
     result = th_encode_packetout(h->t_state, 0, &o_packet);
