--- conflicted
+++ resolved
@@ -83,11 +83,8 @@
     int stream_ptr;
     unsigned char cur_byte;
     int pixel_groups;
-<<<<<<< HEAD
     int rawsize = s->height * FFALIGN(s->width,2) * 2;
-=======
     int ret;
->>>>>>> ade40280
 
     if (avctx->codec_id == AV_CODEC_ID_AURA) {
         y_table = u_table;
