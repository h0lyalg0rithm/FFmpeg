/*
 * Copyright (c) 2012-2014 Christophe Gisquet <christophe.gisquet@gmail.com>
 *
 * This file is part of FFmpeg.
 *
 * FFmpeg is free software; you can redistribute it and/or
 * modify it under the terms of the GNU Lesser General Public
 * License as published by the Free Software Foundation; either
 * version 2.1 of the License, or (at your option) any later version.
 *
 * FFmpeg is distributed in the hope that it will be useful,
 * but WITHOUT ANY WARRANTY; without even the implied warranty of
 * MERCHANTABILITY or FITNESS FOR A PARTICULAR PURPOSE.  See the GNU
 * Lesser General Public License for more details.
 *
 * You should have received a copy of the GNU Lesser General Public
 * License along with FFmpeg; if not, write to the Free Software
 * Foundation, Inc., 51 Franklin Street, Fifth Floor, Boston, MA 02110-1301 USA
 */

#include "libavutil/attributes.h"
#include "libavutil/cpu.h"
#include "libavutil/x86/cpu.h"
#include "libavcodec/dcadsp.h"

void ff_decode_hf_sse(float dst[DCA_SUBBANDS][8], const int vq_num[DCA_SUBBANDS],
                      const int8_t hf_vq[1024][32], intptr_t vq_offset,
                      int scale[DCA_SUBBANDS][2], intptr_t start, intptr_t end);
void ff_decode_hf_sse2(float dst[DCA_SUBBANDS][8], const int vq_num[DCA_SUBBANDS],
                       const int8_t hf_vq[1024][32], intptr_t vq_offset,
                       int scale[DCA_SUBBANDS][2], intptr_t start, intptr_t end);
void ff_decode_hf_sse4(float dst[DCA_SUBBANDS][8], const int vq_num[DCA_SUBBANDS],
                       const int8_t hf_vq[1024][32], intptr_t vq_offset,
                       int scale[DCA_SUBBANDS][2], intptr_t start, intptr_t end);
void ff_dca_lfe_fir0_sse(float *out, const float *in, const float *coefs);
void ff_dca_lfe_fir1_sse(float *out, const float *in, const float *coefs);

av_cold void ff_dcadsp_init_x86(DCADSPContext *s)
{
    int cpu_flags = av_get_cpu_flags();

    if (EXTERNAL_SSE(cpu_flags)) {
#if ARCH_X86_32
        s->decode_hf = ff_decode_hf_sse;
#endif
        s->lfe_fir[0]        = ff_dca_lfe_fir0_sse;
        s->lfe_fir[1]        = ff_dca_lfe_fir1_sse;
    }

    if (EXTERNAL_SSE2(cpu_flags)) {
        s->decode_hf = ff_decode_hf_sse2;
    }

    if (EXTERNAL_SSE4(cpu_flags)) {
        s->decode_hf = ff_decode_hf_sse4;
    }
}


<<<<<<< HEAD
#define SYNTH_FILTER_FUNC(opt)                                                 \
void ff_synth_filter_inner_##opt(float *synth_buf_ptr, float synth_buf2[32],   \
                                 const float window[512],                      \
                                 float out[32], intptr_t offset, float scale); \
static void synth_filter_##opt(FFTContext *imdct,                              \
                              float *synth_buf_ptr, int *synth_buf_offset,     \
                              float synth_buf2[32], const float window[512],   \
                              float out[32], const float in[32], float scale)  \
{                                                                              \
    float *synth_buf= synth_buf_ptr + *synth_buf_offset;                       \
                                                                               \
    imdct->imdct_half(imdct, synth_buf, in);                                   \
                                                                               \
    ff_synth_filter_inner_##opt(synth_buf, synth_buf2, window,                 \
                                out, *synth_buf_offset, scale);                \
                                                                               \
    *synth_buf_offset = (*synth_buf_offset - 32) & 511;                        \
}                                                                              \

#if HAVE_YASM
#if ARCH_X86_32
SYNTH_FILTER_FUNC(sse)
#endif
SYNTH_FILTER_FUNC(sse2)
SYNTH_FILTER_FUNC(avx)
SYNTH_FILTER_FUNC(fma3)
#endif
=======
#if HAVE_YASM
static void synth_filter_sse2(FFTContext *imdct,
                              float *synth_buf_ptr, int *synth_buf_offset,
                              float synth_buf2[32], const float window[512],
                              float out[32], const float in[32], float scale)
{
    float *synth_buf= synth_buf_ptr + *synth_buf_offset;

    imdct->imdct_half(imdct, synth_buf, in);

    ff_synth_filter_inner_sse2(synth_buf, synth_buf2, window,
                               out, *synth_buf_offset, scale);

    *synth_buf_offset = (*synth_buf_offset - 32) & 511;
}
#endif /* HAVE_YASM */
>>>>>>> 3bfdee00

av_cold void ff_synth_filter_init_x86(SynthFilterContext *s)
{
#if HAVE_YASM
    int cpu_flags = av_get_cpu_flags();

#if ARCH_X86_32
    if (EXTERNAL_SSE(cpu_flags)) {
        s->synth_filter_float = synth_filter_sse;
    }
#endif
    if (EXTERNAL_SSE2(cpu_flags)) {
        s->synth_filter_float = synth_filter_sse2;
    }
<<<<<<< HEAD
    if (EXTERNAL_AVX(cpu_flags)) {
        s->synth_filter_float = synth_filter_avx;
    }
    if (EXTERNAL_FMA3(cpu_flags)) {
        s->synth_filter_float = synth_filter_fma3;
    }
#endif
=======
#endif /* HAVE_YASM */
>>>>>>> 3bfdee00
}<|MERGE_RESOLUTION|>--- conflicted
+++ resolved
@@ -57,7 +57,6 @@
 }
 
 
-<<<<<<< HEAD
 #define SYNTH_FILTER_FUNC(opt)                                                 \
 void ff_synth_filter_inner_##opt(float *synth_buf_ptr, float synth_buf2[32],   \
                                  const float window[512],                      \
@@ -84,25 +83,7 @@
 SYNTH_FILTER_FUNC(sse2)
 SYNTH_FILTER_FUNC(avx)
 SYNTH_FILTER_FUNC(fma3)
-#endif
-=======
-#if HAVE_YASM
-static void synth_filter_sse2(FFTContext *imdct,
-                              float *synth_buf_ptr, int *synth_buf_offset,
-                              float synth_buf2[32], const float window[512],
-                              float out[32], const float in[32], float scale)
-{
-    float *synth_buf= synth_buf_ptr + *synth_buf_offset;
-
-    imdct->imdct_half(imdct, synth_buf, in);
-
-    ff_synth_filter_inner_sse2(synth_buf, synth_buf2, window,
-                               out, *synth_buf_offset, scale);
-
-    *synth_buf_offset = (*synth_buf_offset - 32) & 511;
-}
 #endif /* HAVE_YASM */
->>>>>>> 3bfdee00
 
 av_cold void ff_synth_filter_init_x86(SynthFilterContext *s)
 {
@@ -117,15 +98,11 @@
     if (EXTERNAL_SSE2(cpu_flags)) {
         s->synth_filter_float = synth_filter_sse2;
     }
-<<<<<<< HEAD
     if (EXTERNAL_AVX(cpu_flags)) {
         s->synth_filter_float = synth_filter_avx;
     }
     if (EXTERNAL_FMA3(cpu_flags)) {
         s->synth_filter_float = synth_filter_fma3;
     }
-#endif
-=======
 #endif /* HAVE_YASM */
->>>>>>> 3bfdee00
 }