--- conflicted
+++ resolved
@@ -195,34 +195,17 @@
 
 #define HEVC_DSP(depth)                                                     \
     hevcdsp->put_pcm                = FUNC(put_pcm, depth);                 \
-<<<<<<< HEAD
-    hevcdsp->transform_add[0]       = FUNC(transform_add4x4, depth);        \
-    hevcdsp->transform_add[1]       = FUNC(transform_add8x8, depth);        \
-    hevcdsp->transform_add[2]       = FUNC(transform_add16x16, depth);      \
-    hevcdsp->transform_add[3]       = FUNC(transform_add32x32, depth);      \
-    hevcdsp->transform_skip         = FUNC(transform_skip, depth);          \
-    hevcdsp->transform_rdpcm        = FUNC(transform_rdpcm, depth);         \
-    hevcdsp->idct_4x4_luma          = FUNC(transform_4x4_luma, depth);      \
-=======
     hevcdsp->add_residual[0]        = FUNC(add_residual4x4, depth);         \
     hevcdsp->add_residual[1]        = FUNC(add_residual8x8, depth);         \
     hevcdsp->add_residual[2]        = FUNC(add_residual16x16, depth);       \
     hevcdsp->add_residual[3]        = FUNC(add_residual32x32, depth);       \
     hevcdsp->dequant                = FUNC(dequant, depth);                 \
+    hevcdsp->transform_rdpcm        = FUNC(transform_rdpcm, depth);         \
     hevcdsp->transform_4x4_luma     = FUNC(transform_4x4_luma, depth);      \
->>>>>>> 1bd890ad
     hevcdsp->idct[0]                = FUNC(idct_4x4, depth);                \
     hevcdsp->idct[1]                = FUNC(idct_8x8, depth);                \
     hevcdsp->idct[2]                = FUNC(idct_16x16, depth);              \
     hevcdsp->idct[3]                = FUNC(idct_32x32, depth);              \
-<<<<<<< HEAD
-=======
-                                                                            \
-    hevcdsp->sao_band_filter[0] = FUNC(sao_band_filter_0, depth);           \
-    hevcdsp->sao_band_filter[1] = FUNC(sao_band_filter_1, depth);           \
-    hevcdsp->sao_band_filter[2] = FUNC(sao_band_filter_2, depth);           \
-    hevcdsp->sao_band_filter[3] = FUNC(sao_band_filter_3, depth);           \
->>>>>>> 1bd890ad
                                                                             \
     hevcdsp->idct_dc[0]             = FUNC(idct_4x4_dc, depth);             \
     hevcdsp->idct_dc[1]             = FUNC(idct_8x8_dc, depth);             \
