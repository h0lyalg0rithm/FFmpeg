--- conflicted
+++ resolved
@@ -27,15 +27,11 @@
 #define  OPJ_STATIC
 #include <openjpeg.h>
 
+#include "libavutil/avassert.h"
 #include "libavutil/imgutils.h"
-<<<<<<< HEAD
-#include "libavutil/avassert.h"
-=======
 #include "libavutil/intreadwrite.h"
 #include "libavutil/opt.h"
->>>>>>> 1470ce21
 #include "avcodec.h"
-#include "libavutil/intreadwrite.h"
 #include "internal.h"
 
 typedef struct {
@@ -80,23 +76,12 @@
     int numcomps;
     OPJ_COLOR_SPACE color_space = CLRSPC_UNKNOWN;
 
-<<<<<<< HEAD
     sub_dx[0] = sub_dx[3] = 1;
     sub_dy[0] = sub_dy[3] = 1;
     sub_dx[1] = sub_dx[2] = 1<<av_pix_fmt_descriptors[avctx->pix_fmt].log2_chroma_w;
     sub_dy[1] = sub_dy[2] = 1<<av_pix_fmt_descriptors[avctx->pix_fmt].log2_chroma_h;
 
     numcomps = av_pix_fmt_descriptors[avctx->pix_fmt].nb_components;
-=======
-    sub_dx[0] =
-    sub_dx[3] = 1;
-    sub_dy[0] =
-    sub_dy[3] = 1;
-    sub_dx[1] =
-    sub_dx[2] = 1 << av_pix_fmt_descriptors[avctx->pix_fmt].log2_chroma_w;
-    sub_dy[1] =
-    sub_dy[2] = 1 << av_pix_fmt_descriptors[avctx->pix_fmt].log2_chroma_h;
->>>>>>> 1470ce21
 
     switch (avctx->pix_fmt) {
     case PIX_FMT_GRAY8:
@@ -299,15 +284,8 @@
         for (y = 0; y < height; ++y) {
             image_index = y * width;
             frame_index = y * frame->linesize[compno];
-<<<<<<< HEAD
-            for (x = 0; x < width; ++x) {
+            for (x = 0; x < width; ++x)
                 image->comps[compno].data[image_index++] = frame->data[compno][frame_index++];
-            }
-=======
-            for (x = 0; x < width; ++x)
-                image->comps[compno].data[image_index++] =
-                    frame->data[compno][frame_index++];
->>>>>>> 1470ce21
         }
     }
 
@@ -340,15 +318,8 @@
         for (y = 0; y < height; ++y) {
             image_index = y * width;
             frame_index = y * (frame->linesize[compno] / 2);
-<<<<<<< HEAD
-            for (x = 0; x < width; ++x) {
+            for (x = 0; x < width; ++x)
                 image->comps[compno].data[image_index++] = frame_ptr[frame_index++];
-            }
-=======
-            for (x = 0; x < width; ++x)
-                image->comps[compno].data[image_index++] =
-                    frame_ptr[frame_index++];
->>>>>>> 1470ce21
         }
     }
 
@@ -369,11 +340,7 @@
     // x1, y1 is the width, height of the reference grid
     image->x0 = 0;
     image->y0 = 0;
-<<<<<<< HEAD
-    image->x1 = (avctx->width - 1) * ctx->enc_params.subsampling_dx + 1;
-=======
     image->x1 = (avctx->width  - 1) * ctx->enc_params.subsampling_dx + 1;
->>>>>>> 1470ce21
     image->y1 = (avctx->height - 1) * ctx->enc_params.subsampling_dy + 1;
 
     switch (avctx->pix_fmt) {
@@ -511,15 +478,9 @@
     .encode2        = libopenjpeg_encode_frame,
     .close          = libopenjpeg_encode_close,
     .capabilities   = 0,
-<<<<<<< HEAD
-    .pix_fmts       = (const enum PixelFormat[]){
+    .pix_fmts       = (const enum PixelFormat[]) {
         PIX_FMT_RGB24, PIX_FMT_RGBA, PIX_FMT_RGB48, PIX_FMT_RGBA64,
         PIX_FMT_GRAY8, PIX_FMT_GRAY8A, PIX_FMT_GRAY16,
-=======
-    .pix_fmts       = (const enum PixelFormat[]) {
-        PIX_FMT_RGB24, PIX_FMT_RGBA, PIX_FMT_RGB48,
-        PIX_FMT_GRAY8, PIX_FMT_GRAY16, PIX_FMT_Y400A,
->>>>>>> 1470ce21
         PIX_FMT_YUV420P, PIX_FMT_YUV422P, PIX_FMT_YUVA420P,
         PIX_FMT_YUV440P, PIX_FMT_YUV444P, PIX_FMT_YUVA422P,
         PIX_FMT_YUV411P, PIX_FMT_YUV410P, PIX_FMT_YUVA444P,
