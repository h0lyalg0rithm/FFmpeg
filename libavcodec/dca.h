/*
 * DCA compatible decoder
 * Copyright (C) 2004 Gildas Bazin
 * Copyright (C) 2004 Benjamin Zores
 * Copyright (C) 2006 Benjamin Larsson
 * Copyright (C) 2007 Konstantin Shishkov
 * Copyright (C) 2016 foo86
 *
 * This file is part of FFmpeg.
 *
 * FFmpeg is free software; you can redistribute it and/or
 * modify it under the terms of the GNU Lesser General Public
 * License as published by the Free Software Foundation; either
 * version 2.1 of the License, or (at your option) any later version.
 *
 * FFmpeg is distributed in the hope that it will be useful,
 * but WITHOUT ANY WARRANTY; without even the implied warranty of
 * MERCHANTABILITY or FITNESS FOR A PARTICULAR PURPOSE.  See the GNU
 * Lesser General Public License for more details.
 *
 * You should have received a copy of the GNU Lesser General Public
 * License along with FFmpeg; if not, write to the Free Software
 * Foundation, Inc., 51 Franklin Street, Fifth Floor, Boston, MA 02110-1301 USA
 */

#ifndef AVCODEC_DCA_H
#define AVCODEC_DCA_H

#include <stdint.h>

<<<<<<< HEAD
#include "libavutil/common.h"
#include "libavutil/internal.h"
#include "libavutil/intreadwrite.h"
=======
#include "libavutil/float_dsp.h"
>>>>>>> abf1c058

#include "get_bits.h"
#include "internal.h"

#define DCA_CORE_FRAME_HEADER_SIZE      18

enum DCAParseError {
    DCA_PARSE_ERROR_SYNC_WORD       = -1,
    DCA_PARSE_ERROR_DEFICIT_SAMPLES = -2,
    DCA_PARSE_ERROR_PCM_BLOCKS      = -3,
    DCA_PARSE_ERROR_FRAME_SIZE      = -4,
    DCA_PARSE_ERROR_AMODE           = -5,
    DCA_PARSE_ERROR_SAMPLE_RATE     = -6,
    DCA_PARSE_ERROR_RESERVED_BIT    = -7,
    DCA_PARSE_ERROR_LFE_FLAG        = -8,
    DCA_PARSE_ERROR_PCM_RES         = -9,
};

typedef struct DCACoreFrameHeader {
    uint8_t     normal_frame;       ///< Frame type
    uint8_t     deficit_samples;    ///< Deficit sample count
    uint8_t     crc_present;        ///< CRC present flag
    uint8_t     npcmblocks;         ///< Number of PCM sample blocks
    uint16_t    frame_size;         ///< Primary frame byte size
    uint8_t     audio_mode;         ///< Audio channel arrangement
    uint8_t     sr_code;            ///< Core audio sampling frequency
    uint8_t     br_code;            ///< Transmission bit rate
    uint8_t     drc_present;        ///< Embedded dynamic range flag
    uint8_t     ts_present;         ///< Embedded time stamp flag
    uint8_t     aux_present;        ///< Auxiliary data flag
    uint8_t     hdcd_master;        ///< HDCD mastering flag
    uint8_t     ext_audio_type;     ///< Extension audio descriptor flag
    uint8_t     ext_audio_present;  ///< Extended coding flag
    uint8_t     sync_ssf;           ///< Audio sync word insertion flag
    uint8_t     lfe_present;        ///< Low frequency effects flag
    uint8_t     predictor_history;  ///< Predictor history flag switch
    uint8_t     filter_perfect;     ///< Multirate interpolator switch
    uint8_t     encoder_rev;        ///< Encoder software revision
    uint8_t     copy_hist;          ///< Copy history
    uint8_t     pcmr_code;          ///< Source PCM resolution
    uint8_t     sumdiff_front;      ///< Front sum/difference flag
    uint8_t     sumdiff_surround;   ///< Surround sum/difference flag
    uint8_t     dn_code;            ///< Dialog normalization / unspecified
} DCACoreFrameHeader;

enum DCASpeaker {
    DCA_SPEAKER_C,    DCA_SPEAKER_L,    DCA_SPEAKER_R,    DCA_SPEAKER_Ls,
    DCA_SPEAKER_Rs,   DCA_SPEAKER_LFE1, DCA_SPEAKER_Cs,   DCA_SPEAKER_Lsr,
    DCA_SPEAKER_Rsr,  DCA_SPEAKER_Lss,  DCA_SPEAKER_Rss,  DCA_SPEAKER_Lc,
    DCA_SPEAKER_Rc,   DCA_SPEAKER_Lh,   DCA_SPEAKER_Ch,   DCA_SPEAKER_Rh,
    DCA_SPEAKER_LFE2, DCA_SPEAKER_Lw,   DCA_SPEAKER_Rw,   DCA_SPEAKER_Oh,
    DCA_SPEAKER_Lhs,  DCA_SPEAKER_Rhs,  DCA_SPEAKER_Chr,  DCA_SPEAKER_Lhr,
    DCA_SPEAKER_Rhr,  DCA_SPEAKER_Cl,   DCA_SPEAKER_Ll,   DCA_SPEAKER_Rl,
    DCA_SPEAKER_RSV1, DCA_SPEAKER_RSV2, DCA_SPEAKER_RSV3, DCA_SPEAKER_RSV4,

    DCA_SPEAKER_COUNT
};

enum DCASpeakerMask {
    DCA_SPEAKER_MASK_C     = 0x00000001,
    DCA_SPEAKER_MASK_L     = 0x00000002,
    DCA_SPEAKER_MASK_R     = 0x00000004,
    DCA_SPEAKER_MASK_Ls    = 0x00000008,
    DCA_SPEAKER_MASK_Rs    = 0x00000010,
    DCA_SPEAKER_MASK_LFE1  = 0x00000020,
    DCA_SPEAKER_MASK_Cs    = 0x00000040,
    DCA_SPEAKER_MASK_Lsr   = 0x00000080,
    DCA_SPEAKER_MASK_Rsr   = 0x00000100,
    DCA_SPEAKER_MASK_Lss   = 0x00000200,
    DCA_SPEAKER_MASK_Rss   = 0x00000400,
    DCA_SPEAKER_MASK_Lc    = 0x00000800,
    DCA_SPEAKER_MASK_Rc    = 0x00001000,
    DCA_SPEAKER_MASK_Lh    = 0x00002000,
    DCA_SPEAKER_MASK_Ch    = 0x00004000,
    DCA_SPEAKER_MASK_Rh    = 0x00008000,
    DCA_SPEAKER_MASK_LFE2  = 0x00010000,
    DCA_SPEAKER_MASK_Lw    = 0x00020000,
    DCA_SPEAKER_MASK_Rw    = 0x00040000,
    DCA_SPEAKER_MASK_Oh    = 0x00080000,
    DCA_SPEAKER_MASK_Lhs   = 0x00100000,
    DCA_SPEAKER_MASK_Rhs   = 0x00200000,
    DCA_SPEAKER_MASK_Chr   = 0x00400000,
    DCA_SPEAKER_MASK_Lhr   = 0x00800000,
    DCA_SPEAKER_MASK_Rhr   = 0x01000000,
    DCA_SPEAKER_MASK_Cl    = 0x02000000,
    DCA_SPEAKER_MASK_Ll    = 0x04000000,
    DCA_SPEAKER_MASK_Rl    = 0x08000000,
};

#define DCA_SPEAKER_LAYOUT_MONO         (DCA_SPEAKER_MASK_C)
#define DCA_SPEAKER_LAYOUT_STEREO       (DCA_SPEAKER_MASK_L | DCA_SPEAKER_MASK_R)
#define DCA_SPEAKER_LAYOUT_2POINT1      (DCA_SPEAKER_LAYOUT_STEREO | DCA_SPEAKER_MASK_LFE1)
#define DCA_SPEAKER_LAYOUT_3_0          (DCA_SPEAKER_LAYOUT_STEREO | DCA_SPEAKER_MASK_C)
#define DCA_SPEAKER_LAYOUT_2_1          (DCA_SPEAKER_LAYOUT_STEREO | DCA_SPEAKER_MASK_Cs)
#define DCA_SPEAKER_LAYOUT_3_1          (DCA_SPEAKER_LAYOUT_3_0 | DCA_SPEAKER_MASK_Cs)
#define DCA_SPEAKER_LAYOUT_2_2          (DCA_SPEAKER_LAYOUT_STEREO | DCA_SPEAKER_MASK_Ls | DCA_SPEAKER_MASK_Rs)
#define DCA_SPEAKER_LAYOUT_5POINT0      (DCA_SPEAKER_LAYOUT_3_0 | DCA_SPEAKER_MASK_Ls | DCA_SPEAKER_MASK_Rs)
#define DCA_SPEAKER_LAYOUT_5POINT1      (DCA_SPEAKER_LAYOUT_5POINT0 | DCA_SPEAKER_MASK_LFE1)
#define DCA_SPEAKER_LAYOUT_7POINT0_WIDE (DCA_SPEAKER_LAYOUT_5POINT0 | DCA_SPEAKER_MASK_Lw | DCA_SPEAKER_MASK_Rw)
#define DCA_SPEAKER_LAYOUT_7POINT1_WIDE (DCA_SPEAKER_LAYOUT_7POINT0_WIDE | DCA_SPEAKER_MASK_LFE1)

#define DCA_HAS_STEREO(mask) \
    ((mask & DCA_SPEAKER_LAYOUT_STEREO) == DCA_SPEAKER_LAYOUT_STEREO)

enum DCASpeakerPair {
    DCA_SPEAKER_PAIR_C      = 0x0001,
    DCA_SPEAKER_PAIR_LR     = 0x0002,
    DCA_SPEAKER_PAIR_LsRs   = 0x0004,
    DCA_SPEAKER_PAIR_LFE1   = 0x0008,
    DCA_SPEAKER_PAIR_Cs     = 0x0010,
    DCA_SPEAKER_PAIR_LhRh   = 0x0020,
    DCA_SPEAKER_PAIR_LsrRsr = 0x0040,
    DCA_SPEAKER_PAIR_Ch     = 0x0080,
    DCA_SPEAKER_PAIR_Oh     = 0x0100,
    DCA_SPEAKER_PAIR_LcRc   = 0x0200,
    DCA_SPEAKER_PAIR_LwRw   = 0x0400,
    DCA_SPEAKER_PAIR_LssRss = 0x0800,
    DCA_SPEAKER_PAIR_LFE2   = 0x1000,
    DCA_SPEAKER_PAIR_LhsRhs = 0x2000,
    DCA_SPEAKER_PAIR_Chr    = 0x4000,
    DCA_SPEAKER_PAIR_LhrRhr = 0x8000
};

/**
 * Return number of individual channels in DCASpeakerPair mask
 */
static inline int ff_dca_count_chs_for_mask(unsigned int mask)
{
    return av_popcount((mask & 0xffff) | ((mask & 0xae66) << 16));
}

enum DCARepresentationType {
    DCA_REPR_TYPE_LtRt = 2,
    DCA_REPR_TYPE_LhRh = 3
};

enum DCAExtensionMask {
    DCA_CSS_CORE   = 0x001,
    DCA_CSS_XXCH   = 0x002,
    DCA_CSS_X96    = 0x004,
    DCA_CSS_XCH    = 0x008,
    DCA_CSS_MASK   = 0x00f,
    DCA_EXSS_CORE  = 0x010,
    DCA_EXSS_XBR   = 0x020,
    DCA_EXSS_XXCH  = 0x040,
    DCA_EXSS_X96   = 0x080,
    DCA_EXSS_LBR   = 0x100,
    DCA_EXSS_XLL   = 0x200,
    DCA_EXSS_RSV1  = 0x400,
    DCA_EXSS_RSV2  = 0x800,
    DCA_EXSS_MASK  = 0xff0,
};

enum DCADownMixType {
    DCA_DMIX_TYPE_1_0,
    DCA_DMIX_TYPE_LoRo,
    DCA_DMIX_TYPE_LtRt,
    DCA_DMIX_TYPE_3_0,
    DCA_DMIX_TYPE_2_1,
    DCA_DMIX_TYPE_2_2,
    DCA_DMIX_TYPE_3_1,

    DCA_DMIX_TYPE_COUNT
};

extern av_export const uint32_t avpriv_dca_sample_rates[16];

extern const uint32_t ff_dca_sampling_freqs[16];
extern const uint8_t ff_dca_freq_ranges[16];
extern const uint8_t ff_dca_bits_per_sample[8];

<<<<<<< HEAD
=======
extern av_export_avcodec const uint32_t avpriv_dca_sample_rates[16];
>>>>>>> abf1c058

/**
 * Convert bitstream to one representation based on sync marker
 */
int avpriv_dca_convert_bitstream(const uint8_t *src, int src_size, uint8_t *dst,
                                 int max_size);

/**
 * Parse and validate core frame header
 * @param[out] h    Pointer to struct where header info is written.
 * @param[in]  buf  Pointer to the data buffer
 * @param[in]  size Size of the data buffer
 * @return 0 on success, negative AVERROR code on failure
 */
int avpriv_dca_parse_core_frame_header(DCACoreFrameHeader *h, const uint8_t *buf, int size);

/**
 * Parse and validate core frame header
 * @param[out] h   Pointer to struct where header info is written.
 * @param[in]  gbc BitContext containing the first 120 bits of the frame.
 * @return 0 on success, negative DCA_PARSE_ERROR_ code on failure
 */
int ff_dca_parse_core_frame_header(DCACoreFrameHeader *h, GetBitContext *gb);

#endif /* AVCODEC_DCA_H */<|MERGE_RESOLUTION|>--- conflicted
+++ resolved
@@ -28,13 +28,8 @@
 
 #include <stdint.h>
 
-<<<<<<< HEAD
 #include "libavutil/common.h"
-#include "libavutil/internal.h"
 #include "libavutil/intreadwrite.h"
-=======
-#include "libavutil/float_dsp.h"
->>>>>>> abf1c058
 
 #include "get_bits.h"
 #include "internal.h"
@@ -200,16 +195,12 @@
     DCA_DMIX_TYPE_COUNT
 };
 
-extern av_export const uint32_t avpriv_dca_sample_rates[16];
+extern av_export_avcodec const uint32_t avpriv_dca_sample_rates[16];
 
 extern const uint32_t ff_dca_sampling_freqs[16];
 extern const uint8_t ff_dca_freq_ranges[16];
 extern const uint8_t ff_dca_bits_per_sample[8];
 
-<<<<<<< HEAD
-=======
-extern av_export_avcodec const uint32_t avpriv_dca_sample_rates[16];
->>>>>>> abf1c058
 
 /**
  * Convert bitstream to one representation based on sync marker
