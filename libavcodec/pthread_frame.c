--- conflicted
+++ resolved
@@ -122,13 +122,8 @@
     int die;                       ///< Set when threads should exit.
 } FrameThreadContext;
 
-#if FF_API_GET_BUFFER
-#define THREAD_SAFE_CALLBACKS(avctx) \
-((avctx)->thread_safe_callbacks || (!(avctx)->get_buffer && (avctx)->get_buffer2 == avcodec_default_get_buffer2))
-#else
 #define THREAD_SAFE_CALLBACKS(avctx) \
 ((avctx)->thread_safe_callbacks || (avctx)->get_buffer2 == avcodec_default_get_buffer2)
-#endif
 
 /**
  * Codec worker thread.
@@ -151,10 +146,8 @@
 
         if (fctx->die) break;
 
-FF_DISABLE_DEPRECATION_WARNINGS
         if (!codec->update_thread_context && THREAD_SAFE_CALLBACKS(avctx))
             ff_thread_finish_setup(avctx);
-FF_ENABLE_DEPRECATION_WARNINGS
 
         av_frame_unref(p->frame);
         p->got_frame = 0;
@@ -363,19 +356,9 @@
      * and it calls back to the client here.
      */
 
-<<<<<<< HEAD
-FF_DISABLE_DEPRECATION_WARNINGS
     if (!p->avctx->thread_safe_callbacks && (
          p->avctx->get_format != avcodec_default_get_format ||
-#if FF_API_GET_BUFFER
-         p->avctx->get_buffer ||
-#endif
          p->avctx->get_buffer2 != avcodec_default_get_buffer2)) {
-FF_ENABLE_DEPRECATION_WARNINGS
-=======
-    if (!p->avctx->thread_safe_callbacks &&
-        p->avctx->get_buffer2 != avcodec_default_get_buffer2) {
->>>>>>> 9f90b248
         while (p->state != STATE_SETUP_FINISHED && p->state != STATE_INPUT_READY) {
             int call_done = 1;
             pthread_mutex_lock(&p->progress_mutex);
@@ -772,10 +755,8 @@
 int ff_thread_can_start_frame(AVCodecContext *avctx)
 {
     PerThreadContext *p = avctx->internal->thread_ctx;
-FF_DISABLE_DEPRECATION_WARNINGS
     if ((avctx->active_thread_type&FF_THREAD_FRAME) && p->state != STATE_SETTING_UP &&
         (avctx->codec->update_thread_context || !THREAD_SAFE_CALLBACKS(avctx))) {
-FF_ENABLE_DEPRECATION_WARNINGS
         return 0;
     }
     return 1;
@@ -793,10 +774,8 @@
     if (!(avctx->active_thread_type & FF_THREAD_FRAME))
         return ff_get_buffer(avctx, f->f, flags);
 
-FF_DISABLE_DEPRECATION_WARNINGS
     if (p->state != STATE_SETTING_UP &&
         (avctx->codec->update_thread_context || !THREAD_SAFE_CALLBACKS(avctx))) {
-FF_ENABLE_DEPRECATION_WARNINGS
         av_log(avctx, AV_LOG_ERROR, "get_buffer() cannot be called after ff_thread_finish_setup()\n");
         return -1;
     }
@@ -831,10 +810,8 @@
         pthread_mutex_unlock(&p->progress_mutex);
 
     }
-FF_DISABLE_DEPRECATION_WARNINGS
     if (!THREAD_SAFE_CALLBACKS(avctx) && !avctx->codec->update_thread_context)
         ff_thread_finish_setup(avctx);
-FF_ENABLE_DEPRECATION_WARNINGS
     if (err)
         av_buffer_unref(&f->progress);
 
