/*
 * copyright (c) 2001 Fabrice Bellard
 *
 * This file is part of FFmpeg.
 *
 * FFmpeg is free software; you can redistribute it and/or
 * modify it under the terms of the GNU Lesser General Public
 * License as published by the Free Software Foundation; either
 * version 2.1 of the License, or (at your option) any later version.
 *
 * FFmpeg is distributed in the hope that it will be useful,
 * but WITHOUT ANY WARRANTY; without even the implied warranty of
 * MERCHANTABILITY or FITNESS FOR A PARTICULAR PURPOSE.  See the GNU
 * Lesser General Public License for more details.
 *
 * You should have received a copy of the GNU Lesser General Public
 * License along with FFmpeg; if not, write to the Free Software
 * Foundation, Inc., 51 Franklin Street, Fifth Floor, Boston, MA 02110-1301 USA
 */

#ifndef AVFORMAT_INTERNAL_H
#define AVFORMAT_INTERNAL_H

#include <stdint.h>
#include "avformat.h"
#include "os_support.h"

#define MAX_URL_SIZE 4096

/** size of probe buffer, for guessing file type from file contents */
#define PROBE_BUF_MIN 2048
#define PROBE_BUF_MAX (1 << 20)

#ifdef DEBUG
#    define hex_dump_debug(class, buf, size) av_hex_dump_log(class, AV_LOG_DEBUG, buf, size)
#else
#    define hex_dump_debug(class, buf, size)
#endif

typedef struct AVCodecTag {
    enum AVCodecID id;
    unsigned int tag;
} AVCodecTag;

typedef struct CodecMime{
    char str[32];
    enum AVCodecID id;
} CodecMime;

struct AVFormatInternal {
    /**
     * Number of streams relevant for interleaving.
     * Muxing only.
     */
    int nb_interleaved_streams;

    int inject_global_side_data;
};

#ifdef __GNUC__
#define dynarray_add(tab, nb_ptr, elem)\
do {\
    __typeof__(tab) _tab = (tab);\
    __typeof__(elem) _elem = (elem);\
    (void)sizeof(**_tab == _elem); /* check that types are compatible */\
    av_dynarray_add(_tab, nb_ptr, _elem);\
} while(0)
#else
#define dynarray_add(tab, nb_ptr, elem)\
do {\
    av_dynarray_add((tab), nb_ptr, (elem));\
} while(0)
#endif

struct tm *ff_brktimegm(time_t secs, struct tm *tm);

char *ff_data_to_hex(char *buf, const uint8_t *src, int size, int lowercase);

/**
 * Parse a string of hexadecimal strings. Any space between the hexadecimal
 * digits is ignored.
 *
 * @param data if non-null, the parsed data is written to this pointer
 * @param p the string to parse
 * @return the number of bytes written (or to be written, if data is null)
 */
int ff_hex_to_data(uint8_t *data, const char *p);

void ff_program_add_stream_index(AVFormatContext *ac, int progid, unsigned int idx);

/**
 * Add packet to AVFormatContext->packet_buffer list, determining its
 * interleaved position using compare() function argument.
 * @return 0, or < 0 on error
 */
int ff_interleave_add_packet(AVFormatContext *s, AVPacket *pkt,
                             int (*compare)(AVFormatContext *, AVPacket *, AVPacket *));

void ff_read_frame_flush(AVFormatContext *s);

#define NTP_OFFSET 2208988800ULL
#define NTP_OFFSET_US (NTP_OFFSET * 1000000ULL)

/** Get the current time since NTP epoch in microseconds. */
uint64_t ff_ntp_time(void);

/**
 * Append the media-specific SDP fragment for the media stream c
 * to the buffer buff.
 *
 * Note, the buffer needs to be initialized, since it is appended to
 * existing content.
 *
 * @param buff the buffer to append the SDP fragment to
 * @param size the size of the buff buffer
 * @param st the AVStream of the media to describe
 * @param idx the global stream index
 * @param dest_addr the destination address of the media stream, may be NULL
 * @param dest_type the destination address type, may be NULL
 * @param port the destination port of the media stream, 0 if unknown
 * @param ttl the time to live of the stream, 0 if not multicast
 * @param fmt the AVFormatContext, which might contain options modifying
 *            the generated SDP
 */
void ff_sdp_write_media(char *buff, int size, AVStream *st, int idx,
                        const char *dest_addr, const char *dest_type,
                        int port, int ttl, AVFormatContext *fmt);

/**
 * Write a packet to another muxer than the one the user originally
 * intended. Useful when chaining muxers, where one muxer internally
 * writes a received packet to another muxer.
 *
 * @param dst the muxer to write the packet to
 * @param dst_stream the stream index within dst to write the packet to
 * @param pkt the packet to be written
 * @param src the muxer the packet originally was intended for
 * @param interleave 0->use av_write_frame, 1->av_write_interleaved_frame
 * @return the value av_write_frame returned
 */
int ff_write_chained(AVFormatContext *dst, int dst_stream, AVPacket *pkt,
                     AVFormatContext *src, int interleave);

/**
 * Get the length in bytes which is needed to store val as v.
 */
int ff_get_v_length(uint64_t val);

/**
 * Put val using a variable number of bytes.
 */
void ff_put_v(AVIOContext *bc, uint64_t val);

/**
 * Read a whole line of text from AVIOContext. Stop reading after reaching
 * either a \\n, a \\0 or EOF. The returned string is always \\0-terminated,
 * and may be truncated if the buffer is too small.
 *
 * @param s the read-only AVIOContext
 * @param buf buffer to store the read line
 * @param maxlen size of the buffer
 * @return the length of the string written in the buffer, not including the
 *         final \\0
 */
int ff_get_line(AVIOContext *s, char *buf, int maxlen);

#define SPACE_CHARS " \t\r\n"

/**
 * Callback function type for ff_parse_key_value.
 *
 * @param key a pointer to the key
 * @param key_len the number of bytes that belong to the key, including the '='
 *                char
 * @param dest return the destination pointer for the value in *dest, may
 *             be null to ignore the value
 * @param dest_len the length of the *dest buffer
 */
typedef void (*ff_parse_key_val_cb)(void *context, const char *key,
                                    int key_len, char **dest, int *dest_len);
/**
 * Parse a string with comma-separated key=value pairs. The value strings
 * may be quoted and may contain escaped characters within quoted strings.
 *
 * @param str the string to parse
 * @param callback_get_buf function that returns where to store the
 *                         unescaped value string.
 * @param context the opaque context pointer to pass to callback_get_buf
 */
void ff_parse_key_value(const char *str, ff_parse_key_val_cb callback_get_buf,
                        void *context);

/**
 * Find stream index based on format-specific stream ID
 * @return stream index, or < 0 on error
 */
int ff_find_stream_index(AVFormatContext *s, int id);

/**
 * Internal version of av_index_search_timestamp
 */
int ff_index_search_timestamp(const AVIndexEntry *entries, int nb_entries,
                              int64_t wanted_timestamp, int flags);

/**
 * Internal version of av_add_index_entry
 */
int ff_add_index_entry(AVIndexEntry **index_entries,
                       int *nb_index_entries,
                       unsigned int *index_entries_allocated_size,
                       int64_t pos, int64_t timestamp, int size, int distance, int flags);

/**
 * Add a new chapter.
 *
 * @param s media file handle
 * @param id unique ID for this chapter
 * @param start chapter start time in time_base units
 * @param end chapter end time in time_base units
 * @param title chapter title
 *
 * @return AVChapter or NULL on error
 */
AVChapter *avpriv_new_chapter(AVFormatContext *s, int id, AVRational time_base,
                              int64_t start, int64_t end, const char *title);

/**
 * Ensure the index uses less memory than the maximum specified in
 * AVFormatContext.max_index_size by discarding entries if it grows
 * too large.
 */
void ff_reduce_index(AVFormatContext *s, int stream_index);

enum AVCodecID ff_guess_image2_codec(const char *filename);

/**
 * Convert a date string in ISO8601 format to Unix timestamp.
 */
int64_t ff_iso8601_to_unix_time(const char *datestr);

/**
 * Perform a binary search using av_index_search_timestamp() and
 * AVInputFormat.read_timestamp().
 *
 * @param target_ts target timestamp in the time base of the given stream
 * @param stream_index stream number
 */
int ff_seek_frame_binary(AVFormatContext *s, int stream_index,
                         int64_t target_ts, int flags);

/**
 * Update cur_dts of all streams based on the given timestamp and AVStream.
 *
 * Stream ref_st unchanged, others set cur_dts in their native time base.
 * Only needed for timestamp wrapping or if (dts not set and pts!=dts).
 * @param timestamp new dts expressed in time_base of param ref_st
 * @param ref_st reference stream giving time_base of param timestamp
 */
void ff_update_cur_dts(AVFormatContext *s, AVStream *ref_st, int64_t timestamp);

int ff_find_last_ts(AVFormatContext *s, int stream_index, int64_t *ts, int64_t *pos,
                    int64_t (*read_timestamp)(struct AVFormatContext *, int , int64_t *, int64_t ));

/**
 * Perform a binary search using read_timestamp().
 *
 * @param target_ts target timestamp in the time base of the given stream
 * @param stream_index stream number
 */
int64_t ff_gen_search(AVFormatContext *s, int stream_index,
                      int64_t target_ts, int64_t pos_min,
                      int64_t pos_max, int64_t pos_limit,
                      int64_t ts_min, int64_t ts_max,
                      int flags, int64_t *ts_ret,
                      int64_t (*read_timestamp)(struct AVFormatContext *, int , int64_t *, int64_t ));

/**
 * Set the time base and wrapping info for a given stream. This will be used
 * to interpret the stream's timestamps. If the new time base is invalid
 * (numerator or denominator are non-positive), it leaves the stream
 * unchanged.
 *
 * @param s stream
 * @param pts_wrap_bits number of bits effectively used by the pts
 *        (used for wrap control)
 * @param pts_num time base numerator
 * @param pts_den time base denominator
 */
void avpriv_set_pts_info(AVStream *s, int pts_wrap_bits,
                         unsigned int pts_num, unsigned int pts_den);

/**
 * Add side data to a packet for changing parameters to the given values.
 * Parameters set to 0 aren't included in the change.
 */
int ff_add_param_change(AVPacket *pkt, int32_t channels,
                        uint64_t channel_layout, int32_t sample_rate,
                        int32_t width, int32_t height);

/**
 * Set the timebase for each stream from the corresponding codec timebase and
 * print it.
 */
int ff_framehash_write_header(AVFormatContext *s);

/**
 * Read a transport packet from a media file.
 *
 * @param s media file handle
 * @param pkt is filled
 * @return 0 if OK, AVERROR_xxx on error
 */
int ff_read_packet(AVFormatContext *s, AVPacket *pkt);

/**
 * Interleave a packet per dts in an output media file.
 *
 * Packets with pkt->destruct == av_destruct_packet will be freed inside this
 * function, so they cannot be used after it. Note that calling av_free_packet()
 * on them is still safe.
 *
 * @param s media file handle
 * @param out the interleaved packet will be output here
 * @param pkt the input packet
 * @param flush 1 if no further packets are available as input and all
 *              remaining packets should be output
 * @return 1 if a packet was output, 0 if no packet could be output,
 *         < 0 if an error occurred
 */
int ff_interleave_packet_per_dts(AVFormatContext *s, AVPacket *out,
                                 AVPacket *pkt, int flush);

void ff_free_stream(AVFormatContext *s, AVStream *st);

/**
 * Return the frame duration in seconds. Return 0 if not available.
 */
void ff_compute_frame_duration(AVFormatContext *s, int *pnum, int *pden, AVStream *st,
                               AVCodecParserContext *pc, AVPacket *pkt);

unsigned int ff_codec_get_tag(const AVCodecTag *tags, enum AVCodecID id);

enum AVCodecID ff_codec_get_id(const AVCodecTag *tags, unsigned int tag);

/**
 * Select a PCM codec based on the given parameters.
 *
 * @param bps     bits-per-sample
 * @param flt     floating-point
 * @param be      big-endian
 * @param sflags  signed flags. each bit corresponds to one byte of bit depth.
 *                e.g. the 1st bit indicates if 8-bit should be signed or
 *                unsigned, the 2nd bit indicates if 16-bit should be signed or
 *                unsigned, etc... This is useful for formats such as WAVE where
 *                only 8-bit is unsigned and all other bit depths are signed.
 * @return        a PCM codec id or AV_CODEC_ID_NONE
 */
enum AVCodecID ff_get_pcm_codec_id(int bps, int flt, int be, int sflags);

/**
 * Chooses a timebase for muxing the specified stream.
 *
 * The chosen timebase allows sample accurate timestamps based
 * on the framerate or sample rate for audio streams. It also is
 * at least as precise as 1/min_precision would be.
 */
AVRational ff_choose_timebase(AVFormatContext *s, AVStream *st, int min_precision);

/**
 * Generate standard extradata for AVC-Intra based on width/height and field
 * order.
 */
int ff_generate_avci_extradata(AVStream *st);

/**
 * Wrap errno on rename() error.
 *
 * @param oldpath source path
 * @param newpath destination path
 * @return        0 or AVERROR on failure
 */
static inline int ff_rename(const char *oldpath, const char *newpath, void *logctx)
{
    int ret = 0;
    if (rename(oldpath, newpath) == -1) {
        ret = AVERROR(errno);
        if (logctx)
            av_log(logctx, AV_LOG_ERROR, "failed to rename file %s to %s\n", oldpath, newpath);
    }
    return ret;
}

<<<<<<< HEAD
/**
 * Allocate extradata with additional FF_INPUT_BUFFER_PADDING_SIZE at end
 * which is always set to 0.
 *
 * @param size size of extradata
 * @return 0 if OK, AVERROR_xxx on error
 */
int ff_alloc_extradata(AVCodecContext *avctx, int size);

/**
 * Allocate extradata with additional FF_INPUT_BUFFER_PADDING_SIZE at end
 * which is always set to 0 and fill it from pb.
 *
 * @param size size of extradata
 * @return >= 0 if OK, AVERROR_xxx on error
 */
int ff_get_extradata(AVCodecContext *avctx, AVIOContext *pb, int size);

/**
 * add frame for rfps calculation.
 *
 * @param dts timestamp of the i-th frame
 * @return 0 if OK, AVERROR_xxx on error
 */
int ff_rfps_add_frame(AVFormatContext *ic, AVStream *st, int64_t dts);

void ff_rfps_calculate(AVFormatContext *ic);

/**
 * Flags for AVFormatContext.write_uncoded_frame()
 */
enum AVWriteUncodedFrameFlags {

    /**
     * Query whether the feature is possible on this stream.
     * The frame argument is ignored.
     */
    AV_WRITE_UNCODED_FRAME_QUERY           = 0x0001,

};

/**
 * Copies the whilelists from one context to the other
 */
int ff_copy_whitelists(AVFormatContext *dst, AVFormatContext *src);

#ifndef _WIN32
#define USE_RENAME_REPLACE 1
#else
#define USE_RENAME_REPLACE 0
#endif

=======
>>>>>>> 675ac56b
#endif /* AVFORMAT_INTERNAL_H */<|MERGE_RESOLUTION|>--- conflicted
+++ resolved
@@ -390,7 +390,6 @@
     return ret;
 }
 
-<<<<<<< HEAD
 /**
  * Allocate extradata with additional FF_INPUT_BUFFER_PADDING_SIZE at end
  * which is always set to 0.
@@ -437,12 +436,4 @@
  */
 int ff_copy_whitelists(AVFormatContext *dst, AVFormatContext *src);
 
-#ifndef _WIN32
-#define USE_RENAME_REPLACE 1
-#else
-#define USE_RENAME_REPLACE 0
-#endif
-
-=======
->>>>>>> 675ac56b
 #endif /* AVFORMAT_INTERNAL_H */