/*
 * Animated GIF muxer
 * Copyright (c) 2000 Fabrice Bellard
 *
 * first version by Francois Revol <revol@free.fr>
 *
 * This file is part of FFmpeg.
 *
 * FFmpeg is free software; you can redistribute it and/or
 * modify it under the terms of the GNU Lesser General Public
 * License as published by the Free Software Foundation; either
 * version 2.1 of the License, or (at your option) any later version.
 *
 * FFmpeg is distributed in the hope that it will be useful,
 * but WITHOUT ANY WARRANTY; without even the implied warranty of
 * MERCHANTABILITY or FITNESS FOR A PARTICULAR PURPOSE.  See the GNU
 * Lesser General Public License for more details.
 *
 * You should have received a copy of the GNU Lesser General Public
 * License along with FFmpeg; if not, write to the Free Software
 * Foundation, Inc., 51 Franklin Street, Fifth Floor, Boston, MA 02110-1301 USA
 */

#include "avformat.h"
#include "internal.h"
#include "libavutil/avassert.h"
#include "libavutil/imgutils.h"
#include "libavutil/log.h"
#include "libavutil/opt.h"

/* XXX: random value that shouldn't be taken into effect if there is no
 * transparent color in the palette (the transparency bit will be set to 0) */
#define DEFAULT_TRANSPARENCY_INDEX 0x1f

static int get_palette_transparency_index(const uint32_t *palette)
{
    int transparent_color_index = -1;
    unsigned i, smallest_alpha = 0xff;

    if (!palette)
        return -1;

    for (i = 0; i < AVPALETTE_COUNT; i++) {
        const uint32_t v = palette[i];
        if (v >> 24 < smallest_alpha) {
            smallest_alpha = v >> 24;
            transparent_color_index = i;
        }
    }
    return smallest_alpha < 128 ? transparent_color_index : -1;
}

static int gif_image_write_header(AVIOContext *pb, const AVCodecContext *avctx,
                                  int loop_count, uint32_t *palette)
{
    int i;
    int64_t aspect = 0;
    const AVRational sar = avctx->sample_aspect_ratio;

    if (sar.num > 0 && sar.den > 0) {
        aspect = sar.num * 64LL / sar.den - 15;
        if (aspect < 0 || aspect > 255)
            aspect = 0;
    }

    avio_write(pb, "GIF", 3);
    avio_write(pb, "89a", 3);
    avio_wl16(pb, avctx->width);
    avio_wl16(pb, avctx->height);

    if (palette) {
        const int bcid = get_palette_transparency_index(palette);

        avio_w8(pb, 0xf7); /* flags: global clut, 256 entries */
        avio_w8(pb, bcid < 0 ? DEFAULT_TRANSPARENCY_INDEX : bcid); /* background color index */
        avio_w8(pb, aspect);
        for (i = 0; i < 256; i++) {
            const uint32_t v = palette[i] & 0xffffff;
            avio_wb24(pb, v);
        }
    } else {
        avio_w8(pb, 0); /* flags */
        avio_w8(pb, 0); /* background color index */
        avio_w8(pb, aspect);
    }


    if (loop_count >= 0 ) {
        /* "NETSCAPE EXTENSION" for looped animation GIF */
        avio_w8(pb, 0x21); /* GIF Extension code */
        avio_w8(pb, 0xff); /* Application Extension Label */
        avio_w8(pb, 0x0b); /* Length of Application Block */
        avio_write(pb, "NETSCAPE2.0", sizeof("NETSCAPE2.0") - 1);
        avio_w8(pb, 0x03); /* Length of Data Sub-Block */
        avio_w8(pb, 0x01);
        avio_wl16(pb, (uint16_t)loop_count);
        avio_w8(pb, 0x00); /* Data Sub-block Terminator */
    }

    avio_flush(pb);
    return 0;
}

typedef struct GIFContext {
    AVClass *class;
    int loop;
    int last_delay;
    AVPacket *prev_pkt;
    int duration;
} GIFContext;

static int gif_write_header(AVFormatContext *s)
{
    GIFContext *gif = s->priv_data;
<<<<<<< HEAD
    AVCodecContext *video_enc;
    uint32_t palette[AVPALETTE_COUNT];

    if (s->nb_streams != 1 ||
        s->streams[0]->codec->codec_type != AVMEDIA_TYPE_VIDEO ||
        s->streams[0]->codec->codec_id   != AV_CODEC_ID_GIF) {
        av_log(s, AV_LOG_ERROR,
               "GIF muxer supports only a single video GIF stream.\n");
        return AVERROR(EINVAL);
    }

    video_enc = s->streams[0]->codec;

    avpriv_set_pts_info(s->streams[0], 64, 1, 100);
    if (avpriv_set_systematic_pal2(palette, video_enc->pix_fmt) < 0) {
        av_assert0(video_enc->pix_fmt == AV_PIX_FMT_PAL8);
        /* delay header writing: we wait for the first palette to put it
         * globally */
    } else {
        gif_image_write_header(s->pb, video_enc, gif->loop, palette);
=======
    AVIOContext *pb = s->pb;
    AVCodecParameters *par, *video_par;
    int i, width, height /*, rate*/;

/* XXX: do we reject audio streams or just ignore them ?
 *  if (s->nb_streams > 1)
 *      return -1;
 */
    gif->time      = 0;
    gif->file_time = 0;

    video_par = NULL;
    for (i = 0; i < s->nb_streams; i++) {
        par = s->streams[i]->codecpar;
        if (par->codec_type != AVMEDIA_TYPE_AUDIO)
            video_par = par;
    }

    if (!video_par) {
        av_free(gif);
        return -1;
    } else {
        width  = video_par->width;
        height = video_par->height;
//        rate = video_enc->time_base.den;
    }

    if (video_par->format != AV_PIX_FMT_RGB24) {
        av_log(s, AV_LOG_ERROR,
               "ERROR: gif only handles the rgb24 pixel format. Use -pix_fmt rgb24.\n");
        return AVERROR(EIO);
>>>>>>> 9200514a
    }

    return 0;
}

<<<<<<< HEAD
static int flush_packet(AVFormatContext *s, AVPacket *new)
{
    GIFContext *gif = s->priv_data;
    int size, bcid;
=======
static int gif_write_video(AVFormatContext *s, AVStream *st,
                           const uint8_t *buf, int size)
{
    AVCodecParameters *par = st->codecpar;
>>>>>>> 9200514a
    AVIOContext *pb = s->pb;
    const uint32_t *palette;
    AVPacket *pkt = gif->prev_pkt;

    if (!pkt)
        return 0;

    /* Mark one colour as transparent if the input palette contains at least
     * one colour that is more than 50% transparent. */
    palette = (uint32_t*)av_packet_get_side_data(pkt, AV_PKT_DATA_PALETTE, &size);
    if (palette && size != AVPALETTE_SIZE) {
        av_log(s, AV_LOG_ERROR, "Invalid palette extradata\n");
        return AVERROR_INVALIDDATA;
    }
    bcid = get_palette_transparency_index(palette);

    if (new && new->pts != AV_NOPTS_VALUE)
        gif->duration = av_clip_uint16(new->pts - gif->prev_pkt->pts);
    else if (!new && gif->last_delay >= 0)
        gif->duration = gif->last_delay;

    /* graphic control extension block */
    avio_w8(pb, 0x21);
    avio_w8(pb, 0xf9);
    avio_w8(pb, 0x04); /* block size */
<<<<<<< HEAD
    avio_w8(pb, 1<<2 | (bcid >= 0));
    avio_wl16(pb, gif->duration);
    avio_w8(pb, bcid < 0 ? DEFAULT_TRANSPARENCY_INDEX : bcid);
    avio_w8(pb, 0x00);

    avio_write(pb, pkt->data, pkt->size);

    av_packet_unref(gif->prev_pkt);
    if (new)
        av_copy_packet(gif->prev_pkt, new);
=======
    avio_w8(pb, 0x04); /* flags */

    /* 1 jiffy is 1/70 s */
    /* the delay_time field indicates the number of jiffies - 1 */
    /* XXX: should use delay, in order to be more accurate */
    /* instead of using the same rounded value each time */
    /* XXX: don't even remember if I really use it for now */
    jiffies = (70 * st->time_base.num / st->time_base.den) - 1;

    avio_wl16(pb, jiffies);

    avio_w8(pb, 0x1f); /* transparent color index */
    avio_w8(pb, 0x00);

    gif_image_write_image(pb, 0, 0, par->width, par->height,
                          buf, par->width * 3, AV_PIX_FMT_RGB24);
>>>>>>> 9200514a

    return 0;
}

static int gif_write_packet(AVFormatContext *s, AVPacket *pkt)
{
<<<<<<< HEAD
    GIFContext *gif = s->priv_data;
    const AVCodecContext *video_enc = s->streams[0]->codec;

    if (!gif->prev_pkt) {
        gif->prev_pkt = av_malloc(sizeof(*gif->prev_pkt));
        if (!gif->prev_pkt)
            return AVERROR(ENOMEM);

        /* Write the first palette as global palette */
        if (video_enc->pix_fmt == AV_PIX_FMT_PAL8) {
            int size;
            void *palette = av_packet_get_side_data(pkt, AV_PKT_DATA_PALETTE, &size);

            if (!palette) {
                av_log(s, AV_LOG_ERROR, "PAL8 packet is missing palette in extradata\n");
                return AVERROR_INVALIDDATA;
            }
            if (size != AVPALETTE_SIZE) {
                av_log(s, AV_LOG_ERROR, "Invalid palette extradata\n");
                return AVERROR_INVALIDDATA;
            }
            gif_image_write_header(s->pb, video_enc, gif->loop, palette);
        }

        return av_copy_packet(gif->prev_pkt, pkt);
    }
    return flush_packet(s, pkt);
=======
    AVCodecParameters *par = s->streams[pkt->stream_index]->codecpar;
    if (par->codec_type == AVMEDIA_TYPE_AUDIO)
        return 0; /* just ignore audio */
    else
        return gif_write_video(s, s->streams[pkt->stream_index], pkt->data, pkt->size);
>>>>>>> 9200514a
}

static int gif_write_trailer(AVFormatContext *s)
{
    GIFContext *gif = s->priv_data;
    AVIOContext *pb = s->pb;

    flush_packet(s, NULL);
    av_freep(&gif->prev_pkt);
    avio_w8(pb, 0x3b);

    return 0;
}

#define OFFSET(x) offsetof(GIFContext, x)
#define ENC AV_OPT_FLAG_ENCODING_PARAM
static const AVOption options[] = {
    { "loop", "Number of times to loop the output: -1 - no loop, 0 - infinite loop", OFFSET(loop),
      AV_OPT_TYPE_INT, { .i64 = 0 }, -1, 65535, ENC },
    { "final_delay", "Force delay (in centiseconds) after the last frame", OFFSET(last_delay),
      AV_OPT_TYPE_INT, { .i64 = -1 }, -1, 65535, ENC },
    { NULL },
};

static const AVClass gif_muxer_class = {
    .class_name = "GIF muxer",
    .item_name  = av_default_item_name,
    .version    = LIBAVUTIL_VERSION_INT,
    .option     = options,
};

AVOutputFormat ff_gif_muxer = {
    .name           = "gif",
    .long_name      = NULL_IF_CONFIG_SMALL("GIF Animation"),
    .mime_type      = "image/gif",
    .extensions     = "gif",
    .priv_data_size = sizeof(GIFContext),
    .audio_codec    = AV_CODEC_ID_NONE,
    .video_codec    = AV_CODEC_ID_GIF,
    .write_header   = gif_write_header,
    .write_packet   = gif_write_packet,
    .write_trailer  = gif_write_trailer,
    .priv_class     = &gif_muxer_class,
    .flags          = AVFMT_VARIABLE_FPS,
};<|MERGE_RESOLUTION|>--- conflicted
+++ resolved
@@ -50,12 +50,12 @@
     return smallest_alpha < 128 ? transparent_color_index : -1;
 }
 
-static int gif_image_write_header(AVIOContext *pb, const AVCodecContext *avctx,
+static int gif_image_write_header(AVIOContext *pb, AVStream *st,
                                   int loop_count, uint32_t *palette)
 {
     int i;
     int64_t aspect = 0;
-    const AVRational sar = avctx->sample_aspect_ratio;
+    const AVRational sar = st->sample_aspect_ratio;
 
     if (sar.num > 0 && sar.den > 0) {
         aspect = sar.num * 64LL / sar.den - 15;
@@ -65,8 +65,8 @@
 
     avio_write(pb, "GIF", 3);
     avio_write(pb, "89a", 3);
-    avio_wl16(pb, avctx->width);
-    avio_wl16(pb, avctx->height);
+    avio_wl16(pb, st->codecpar->width);
+    avio_wl16(pb, st->codecpar->height);
 
     if (palette) {
         const int bcid = get_palette_transparency_index(palette);
@@ -112,76 +112,35 @@
 static int gif_write_header(AVFormatContext *s)
 {
     GIFContext *gif = s->priv_data;
-<<<<<<< HEAD
-    AVCodecContext *video_enc;
+    AVCodecParameters *video_par;
     uint32_t palette[AVPALETTE_COUNT];
 
     if (s->nb_streams != 1 ||
-        s->streams[0]->codec->codec_type != AVMEDIA_TYPE_VIDEO ||
-        s->streams[0]->codec->codec_id   != AV_CODEC_ID_GIF) {
+        s->streams[0]->codecpar->codec_type != AVMEDIA_TYPE_VIDEO ||
+        s->streams[0]->codecpar->codec_id   != AV_CODEC_ID_GIF) {
         av_log(s, AV_LOG_ERROR,
                "GIF muxer supports only a single video GIF stream.\n");
         return AVERROR(EINVAL);
     }
 
-    video_enc = s->streams[0]->codec;
+    video_par = s->streams[0]->codecpar;
 
     avpriv_set_pts_info(s->streams[0], 64, 1, 100);
-    if (avpriv_set_systematic_pal2(palette, video_enc->pix_fmt) < 0) {
-        av_assert0(video_enc->pix_fmt == AV_PIX_FMT_PAL8);
+    if (avpriv_set_systematic_pal2(palette, video_par->format) < 0) {
+        av_assert0(video_par->format == AV_PIX_FMT_PAL8);
         /* delay header writing: we wait for the first palette to put it
          * globally */
     } else {
-        gif_image_write_header(s->pb, video_enc, gif->loop, palette);
-=======
-    AVIOContext *pb = s->pb;
-    AVCodecParameters *par, *video_par;
-    int i, width, height /*, rate*/;
-
-/* XXX: do we reject audio streams or just ignore them ?
- *  if (s->nb_streams > 1)
- *      return -1;
- */
-    gif->time      = 0;
-    gif->file_time = 0;
-
-    video_par = NULL;
-    for (i = 0; i < s->nb_streams; i++) {
-        par = s->streams[i]->codecpar;
-        if (par->codec_type != AVMEDIA_TYPE_AUDIO)
-            video_par = par;
-    }
-
-    if (!video_par) {
-        av_free(gif);
-        return -1;
-    } else {
-        width  = video_par->width;
-        height = video_par->height;
-//        rate = video_enc->time_base.den;
-    }
-
-    if (video_par->format != AV_PIX_FMT_RGB24) {
-        av_log(s, AV_LOG_ERROR,
-               "ERROR: gif only handles the rgb24 pixel format. Use -pix_fmt rgb24.\n");
-        return AVERROR(EIO);
->>>>>>> 9200514a
-    }
-
-    return 0;
-}
-
-<<<<<<< HEAD
+        gif_image_write_header(s->pb, s->streams[0], gif->loop, palette);
+    }
+
+    return 0;
+}
+
 static int flush_packet(AVFormatContext *s, AVPacket *new)
 {
     GIFContext *gif = s->priv_data;
     int size, bcid;
-=======
-static int gif_write_video(AVFormatContext *s, AVStream *st,
-                           const uint8_t *buf, int size)
-{
-    AVCodecParameters *par = st->codecpar;
->>>>>>> 9200514a
     AVIOContext *pb = s->pb;
     const uint32_t *palette;
     AVPacket *pkt = gif->prev_pkt;
@@ -207,7 +166,6 @@
     avio_w8(pb, 0x21);
     avio_w8(pb, 0xf9);
     avio_w8(pb, 0x04); /* block size */
-<<<<<<< HEAD
     avio_w8(pb, 1<<2 | (bcid >= 0));
     avio_wl16(pb, gif->duration);
     avio_w8(pb, bcid < 0 ? DEFAULT_TRANSPARENCY_INDEX : bcid);
@@ -218,33 +176,14 @@
     av_packet_unref(gif->prev_pkt);
     if (new)
         av_copy_packet(gif->prev_pkt, new);
-=======
-    avio_w8(pb, 0x04); /* flags */
-
-    /* 1 jiffy is 1/70 s */
-    /* the delay_time field indicates the number of jiffies - 1 */
-    /* XXX: should use delay, in order to be more accurate */
-    /* instead of using the same rounded value each time */
-    /* XXX: don't even remember if I really use it for now */
-    jiffies = (70 * st->time_base.num / st->time_base.den) - 1;
-
-    avio_wl16(pb, jiffies);
-
-    avio_w8(pb, 0x1f); /* transparent color index */
-    avio_w8(pb, 0x00);
-
-    gif_image_write_image(pb, 0, 0, par->width, par->height,
-                          buf, par->width * 3, AV_PIX_FMT_RGB24);
->>>>>>> 9200514a
 
     return 0;
 }
 
 static int gif_write_packet(AVFormatContext *s, AVPacket *pkt)
 {
-<<<<<<< HEAD
-    GIFContext *gif = s->priv_data;
-    const AVCodecContext *video_enc = s->streams[0]->codec;
+    GIFContext *gif = s->priv_data;
+    AVStream *video_st = s->streams[0];
 
     if (!gif->prev_pkt) {
         gif->prev_pkt = av_malloc(sizeof(*gif->prev_pkt));
@@ -252,7 +191,7 @@
             return AVERROR(ENOMEM);
 
         /* Write the first palette as global palette */
-        if (video_enc->pix_fmt == AV_PIX_FMT_PAL8) {
+        if (video_st->codecpar->format == AV_PIX_FMT_PAL8) {
             int size;
             void *palette = av_packet_get_side_data(pkt, AV_PKT_DATA_PALETTE, &size);
 
@@ -264,19 +203,12 @@
                 av_log(s, AV_LOG_ERROR, "Invalid palette extradata\n");
                 return AVERROR_INVALIDDATA;
             }
-            gif_image_write_header(s->pb, video_enc, gif->loop, palette);
+            gif_image_write_header(s->pb, video_st, gif->loop, palette);
         }
 
         return av_copy_packet(gif->prev_pkt, pkt);
     }
     return flush_packet(s, pkt);
-=======
-    AVCodecParameters *par = s->streams[pkt->stream_index]->codecpar;
-    if (par->codec_type == AVMEDIA_TYPE_AUDIO)
-        return 0; /* just ignore audio */
-    else
-        return gif_write_video(s, s->streams[pkt->stream_index], pkt->data, pkt->size);
->>>>>>> 9200514a
 }
 
 static int gif_write_trailer(AVFormatContext *s)
