--- conflicted
+++ resolved
@@ -216,11 +216,7 @@
         ast->codec->bit_rate              = packet->bit_rate;
         ast->codec->block_align           = 36 * packet->channels;
 
-<<<<<<< HEAD
-        av_set_pts_info(ast, 32, packet->block_samples, packet->sample_rate);
-=======
-        avpriv_set_pts_info(ast, 32, track->block_samples, track->sample_rate);
->>>>>>> c8f0e88b
+        avpriv_set_pts_info(ast, 32, packet->block_samples, packet->sample_rate);
 
         packet->stream_index = ast->index;
 
