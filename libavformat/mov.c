--- conflicted
+++ resolved
@@ -2365,24 +2365,17 @@
     avio_rb24(pb); /* flags */
     entries = avio_rb32(pb);
 
-<<<<<<< HEAD
     if (entries <= 0) {
         av_log(c->fc, AV_LOG_ERROR, "invalid STSD entries %d\n", entries);
         return AVERROR_INVALIDDATA;
     }
 
-    if (sc->extradata) {
-        av_log(c->fc, AV_LOG_ERROR, "Duplicate STSD\n");
-        return AVERROR_INVALIDDATA;
-    }
-=======
     if (sc->extradata) {
         av_log(c->fc, AV_LOG_ERROR,
                "Duplicate stsd found in this track.\n");
         return AVERROR_INVALIDDATA;
     }
 
->>>>>>> b446f0e9
     /* Prepare space for hosting multiple extradata. */
     sc->extradata = av_mallocz_array(entries, sizeof(*sc->extradata));
     sc->extradata_size = av_mallocz_array(entries, sizeof(*sc->extradata_size));
