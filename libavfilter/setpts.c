--- conflicted
+++ resolved
@@ -37,10 +37,6 @@
 #include "video.h"
 
 static const char *const var_names[] = {
-<<<<<<< HEAD
-=======
-    "E",           ///< Euler number
->>>>>>> 018bdaed
     "FRAME_RATE",  ///< defined only for constant frame-rate video
     "INTERLACED",  ///< tell if the current frame is interlaced
     "N",           ///< frame / sample number (starting at zero)
@@ -65,10 +61,6 @@
 };
 
 enum var_name {
-<<<<<<< HEAD
-=======
-    VAR_E,
->>>>>>> 018bdaed
     VAR_FRAME_RATE,
     VAR_INTERLACED,
     VAR_N,
@@ -135,24 +127,14 @@
     setpts->var_values[VAR_SAMPLE_RATE] =
         setpts->type == AVMEDIA_TYPE_AUDIO ? inlink->sample_rate : NAN;
 
-    setpts->var_values[VAR_FRAME_RATE] = inlink->frame_rate.num && inlink->frame_rate.den ?
-        av_q2d(inlink->frame_rate) : NAN;
-
-<<<<<<< HEAD
+    setpts->var_values[VAR_FRAME_RATE] = inlink->frame_rate.num &&
+                                         inlink->frame_rate.den ?
+                                            av_q2d(inlink->frame_rate) : NAN;
+
     av_log(inlink->src, AV_LOG_VERBOSE, "TB:%f FRAME_RATE:%f SAMPLE_RATE:%f\n",
            setpts->var_values[VAR_TB],
            setpts->var_values[VAR_FRAME_RATE],
            setpts->var_values[VAR_SAMPLE_RATE]);
-=======
-    setpts->var_values[VAR_FRAME_RATE] = inlink->frame_rate.num &&
-                                         inlink->frame_rate.den ?
-                                            av_q2d(inlink->frame_rate) : NAN;
-
-    // Indicate the output can be variable framerate.
-    inlink->frame_rate = (AVRational){1, 0};
-
-    av_log(inlink->src, AV_LOG_VERBOSE, "TB:%f\n", setpts->var_values[VAR_TB]);
->>>>>>> 018bdaed
     return 0;
 }
 
