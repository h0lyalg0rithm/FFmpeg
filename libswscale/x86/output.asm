;******************************************************************************
;* x86-optimized vertical line scaling functions
;* Copyright (c) 2011 Ronald S. Bultje <rsbultje@gmail.com>
;*                    Kieran Kunhya <kieran@kunhya.com>
;*
;* This file is part of Libav.
;*
;* Libav is free software; you can redistribute it and/or
;* modify it under the terms of the GNU Lesser General Public
;* License as published by the Free Software Foundation; either
;* version 2.1 of the License, or (at your option) any later version.
;*
;* Libav is distributed in the hope that it will be useful,
;* but WITHOUT ANY WARRANTY; without even the implied warranty of
;* MERCHANTABILITY or FITNESS FOR A PARTICULAR PURPOSE.  See the GNU
;* Lesser General Public License for more details.
;*
;* You should have received a copy of the GNU Lesser General Public
;* License along with Libav; if not, write to the Free Software
;* Foundation, Inc., 51 Franklin Street, Fifth Floor, Boston, MA 02110-1301 USA
;******************************************************************************

%include "x86inc.asm"
%include "x86util.asm"

SECTION_RODATA

minshort:      times 8 dw 0x8000
yuv2yuvX_16_start:  times 4 dd 0x4000 - 0x40000000
yuv2yuvX_10_start:  times 4 dd 0x10000
yuv2yuvX_9_start:   times 4 dd 0x20000
yuv2yuvX_10_upper:  times 8 dw 0x3ff
yuv2yuvX_9_upper:   times 8 dw 0x1ff
pd_4:          times 4 dd 4
pd_4min0x40000:times 4 dd 4 - (0x40000)
pw_16:         times 8 dw 16
pw_32:         times 8 dw 32
pw_512:        times 8 dw 512
pw_1024:       times 8 dw 1024

SECTION .text

;-----------------------------------------------------------------------------
; vertical line scaling
;
; void yuv2plane1_<output_size>_<opt>(const int16_t *src, uint8_t *dst, int dstW,
;                                     const uint8_t *dither, int offset)
; and
; void yuv2planeX_<output_size>_<opt>(const int16_t *filter, int filterSize,
;                                     const int16_t **src, uint8_t *dst, int dstW,
;                                     const uint8_t *dither, int offset)
;
; Scale one or $filterSize lines of source data to generate one line of output
; data. The input is 15-bit in int16_t if $output_size is [8,10] and 19-bit in
; int32_t if $output_size is 16. $filter is 12-bits. $filterSize is a multiple
; of 2. $offset is either 0 or 3. $dither holds 8 values.
;-----------------------------------------------------------------------------

%macro yuv2planeX_fn 3

%ifdef ARCH_X86_32
%define cntr_reg r1
%define movsx mov
%else
%define cntr_reg r11
%define movsx movsxd
%endif

cglobal yuv2planeX_%1, %3, 7, %2
%if %1 == 8 || %1 == 9 || %1 == 10
    pxor            m6,  m6
%endif ; %1 == 8/9/10

%if %1 == 8
%ifdef ARCH_X86_32
%assign pad 0x2c - (stack_offset & 15)
    SUB             rsp, pad
%define m_dith m7
%else ; x86-64
%define m_dith m9
%endif ; x86-32

    ; create registers holding dither
    movq        m_dith, [r5]             ; dither
    test            r6d, r6d
    jz              .no_rot
%if mmsize == 16
    punpcklqdq  m_dith,  m_dith
%endif ; mmsize == 16
    PALIGNR     m_dith,  m_dith,  3,  m0
.no_rot:
%if mmsize == 16
    punpcklbw   m_dith,  m6
%ifdef ARCH_X86_64
    punpcklwd       m8,  m_dith,  m6
    pslld           m8,  12
%else ; x86-32
    punpcklwd       m5,  m_dith,  m6
    pslld           m5,  12
%endif ; x86-32/64
    punpckhwd   m_dith,  m6
    pslld       m_dith,  12
%ifdef ARCH_X86_32
    mova      [rsp+ 0],  m5
    mova      [rsp+16],  m_dith
%endif
%else ; mmsize == 8
    punpcklbw       m5,  m_dith,  m6
    punpckhbw   m_dith,  m6
    punpcklwd       m4,  m5,  m6
    punpckhwd       m5,  m6
    punpcklwd       m3,  m_dith,  m6
    punpckhwd   m_dith,  m6
    pslld           m4,  12
    pslld           m5,  12
    pslld           m3,  12
    pslld       m_dith,  12
    mova      [rsp+ 0],  m4
    mova      [rsp+ 8],  m5
    mova      [rsp+16],  m3
    mova      [rsp+24],  m_dith
%endif ; mmsize == 8/16
%endif ; %1 == 8

    xor             r5,  r5

.pixelloop:
%assign %%i 0
    ; the rep here is for the 8bit output mmx case, where dither covers
    ; 8 pixels but we can only handle 2 pixels per register, and thus 4
    ; pixels per iteration. In order to not have to keep track of where
    ; we are w.r.t. dithering, we unroll the mmx/8bit loop x2.
%if %1 == 8
%rep 16/mmsize
%endif ; %1 == 8

%if %1 == 8
%ifdef ARCH_X86_32
    mova            m2, [rsp+mmsize*(0+%%i)]
    mova            m1, [rsp+mmsize*(1+%%i)]
%else ; x86-64
    mova            m2,  m8
    mova            m1,  m_dith
%endif ; x86-32/64
%else ; %1 == 9/10/16
    mova            m1, [yuv2yuvX_%1_start]
    mova            m2,  m1
%endif ; %1 == 8/9/10/16
    movsx     cntr_reg,  r1m
.filterloop_ %+ %%i:
    ; input pixels
    mov             r6, [r2+gprsize*cntr_reg-2*gprsize]
%if %1 == 16
    mova            m3, [r6+r5*4]
    mova            m5, [r6+r5*4+mmsize]
%else ; %1 == 8/9/10
    mova            m3, [r6+r5*2]
%endif ; %1 == 8/9/10/16
    mov             r6, [r2+gprsize*cntr_reg-gprsize]
%if %1 == 16
    mova            m4, [r6+r5*4]
    mova            m6, [r6+r5*4+mmsize]
%else ; %1 == 8/9/10
    mova            m4, [r6+r5*2]
%endif ; %1 == 8/9/10/16

    ; coefficients
    movd            m0, [r0+2*cntr_reg-4]; coeff[0], coeff[1]
%if %1 == 16
    pshuflw         m7,  m0,  0          ; coeff[0]
    pshuflw         m0,  m0,  0x55       ; coeff[1]
    pmovsxwd        m7,  m7              ; word -> dword
    pmovsxwd        m0,  m0              ; word -> dword

    pmulld          m3,  m7
    pmulld          m5,  m7
    pmulld          m4,  m0
    pmulld          m6,  m0

    paddd           m2,  m3
    paddd           m1,  m5
    paddd           m2,  m4
    paddd           m1,  m6
%else ; %1 == 10/9/8
    punpcklwd       m5,  m3,  m4
    punpckhwd       m3,  m4
    SPLATD          m0,  m0

    pmaddwd         m5,  m0
    pmaddwd         m3,  m0

    paddd           m2,  m5
    paddd           m1,  m3
%endif ; %1 == 8/9/10/16

    sub       cntr_reg,  2
    jg .filterloop_ %+ %%i

%if %1 == 16
    psrad           m2,  31 - %1
    psrad           m1,  31 - %1
%else ; %1 == 10/9/8
    psrad           m2,  27 - %1
    psrad           m1,  27 - %1
%endif ; %1 == 8/9/10/16

%if %1 == 8
    packssdw        m2,  m1
    packuswb        m2,  m2
    movh     [r3+r5*1],  m2
%else ; %1 == 9/10/16
%if %1 == 16
    packssdw        m2,  m1
    paddw           m2, [minshort]
%else ; %1 == 9/10
%if cpuflag(sse4)
    packusdw        m2,  m1
%else ; mmx2/sse2
    packssdw        m2,  m1
    pmaxsw          m2,  m6
%endif ; mmx2/sse2/sse4/avx
    pminsw          m2, [yuv2yuvX_%1_upper]
%endif ; %1 == 9/10/16
    mova     [r3+r5*2],  m2
%endif ; %1 == 8/9/10/16

    add             r5,  mmsize/2
    sub             r4d, mmsize/2
%if %1 == 8
%assign %%i %%i+2
%endrep
%endif ; %1 == 8
    jg .pixelloop

%if %1 == 8
%ifdef ARCH_X86_32
    ADD             rsp, pad
    RET
%else ; x86-64
    REP_RET
%endif ; x86-32/64
%else ; %1 == 9/10/16
    REP_RET
%endif ; %1 == 8/9/10/16
%endmacro

%define PALIGNR PALIGNR_MMX
%ifdef ARCH_X86_32
INIT_MMX mmx2
yuv2planeX_fn  8,  0, 7
yuv2planeX_fn  9,  0, 5
yuv2planeX_fn 10,  0, 5
%endif

INIT_XMM sse2
yuv2planeX_fn  8, 10, 7
yuv2planeX_fn  9,  7, 5
yuv2planeX_fn 10,  7, 5

%define PALIGNR PALIGNR_SSSE3
<<<<<<< HEAD
yuv2planeX_fn sse4,  8, 10, 7
yuv2planeX_fn sse4,  9,  7, 5
yuv2planeX_fn sse4, 10,  7, 5
yuv2planeX_fn sse4, 16,  8, 5

%ifdef HAVE_AVX
INIT_AVX
yuv2planeX_fn avx,   8, 10, 7
yuv2planeX_fn avx,   9,  7, 5
yuv2planeX_fn avx,  10,  7, 5
%endif
=======
INIT_XMM sse4
yuv2planeX_fn  8, 10, 7
yuv2planeX_fn  9,  7, 5
yuv2planeX_fn 10,  7, 5
yuv2planeX_fn 16,  8, 5

INIT_XMM avx
yuv2planeX_fn  8, 10, 7
yuv2planeX_fn  9,  7, 5
yuv2planeX_fn 10,  7, 5
>>>>>>> 4cd0bdae

; %1=outout-bpc, %2=alignment (u/a)
%macro yuv2plane1_mainloop 2
.loop_%2:
%if %1 == 8
    paddsw          m0, m2, [r0+r2*2+mmsize*0]
    paddsw          m1, m3, [r0+r2*2+mmsize*1]
    psraw           m0, 7
    psraw           m1, 7
    packuswb        m0, m1
    mov%2      [r1+r2], m0
%elif %1 == 16
    paddd           m0, m4, [r0+r2*4+mmsize*0]
    paddd           m1, m4, [r0+r2*4+mmsize*1]
    paddd           m2, m4, [r0+r2*4+mmsize*2]
    paddd           m3, m4, [r0+r2*4+mmsize*3]
    psrad           m0, 3
    psrad           m1, 3
    psrad           m2, 3
    psrad           m3, 3
%if cpuflag(sse4) ; avx/sse4
    packusdw        m0, m1
    packusdw        m2, m3
%else ; mmx/sse2
    packssdw        m0, m1
    packssdw        m2, m3
    paddw           m0, m5
    paddw           m2, m5
%endif ; mmx/sse2/sse4/avx
    mov%2    [r1+r2*2], m0
    mov%2    [r1+r2*2+mmsize], m2
%else
    paddsw          m0, m2, [r0+r2*2+mmsize*0]
    paddsw          m1, m2, [r0+r2*2+mmsize*1]
    psraw           m0, 15 - %1
    psraw           m1, 15 - %1
    pmaxsw          m0, m4
    pmaxsw          m1, m4
    pminsw          m0, m3
    pminsw          m1, m3
    mov%2    [r1+r2*2], m0
    mov%2    [r1+r2*2+mmsize], m1
%endif
    add             r2, mmsize
    jl .loop_%2
%endmacro

%macro yuv2plane1_fn 3
cglobal yuv2plane1_%1, %3, %3, %2
    add             r2, mmsize - 1
    and             r2, ~(mmsize - 1)
%if %1 == 8
    add             r1, r2
%else ; %1 != 8
    lea             r1, [r1+r2*2]
%endif ; %1 == 8
%if %1 == 16
    lea             r0, [r0+r2*4]
%else ; %1 != 16
    lea             r0, [r0+r2*2]
%endif ; %1 == 16
    neg             r2

%if %1 == 8
    pxor            m4, m4               ; zero

    ; create registers holding dither
    movq            m3, [r3]             ; dither
    test           r4d, r4d
    jz              .no_rot
%if mmsize == 16
    punpcklqdq      m3, m3
%endif ; mmsize == 16
    PALIGNR_MMX     m3, m3, 3, m2
.no_rot:
%if mmsize == 8
    mova            m2, m3
    punpckhbw       m3, m4               ; byte->word
    punpcklbw       m2, m4               ; byte->word
%else
    punpcklbw       m3, m4
    mova            m2, m3
%endif
%elif %1 == 9
    pxor            m4, m4
    mova            m3, [pw_512]
    mova            m2, [pw_32]
%elif %1 == 10
    pxor            m4, m4
    mova            m3, [pw_1024]
    mova            m2, [pw_16]
%else ; %1 == 16
%if cpuflag(sse4) ; sse4/avx
    mova            m4, [pd_4]
%else ; mmx/sse2
    mova            m4, [pd_4min0x40000]
    mova            m5, [minshort]
%endif ; mmx/sse2/sse4/avx
%endif ; %1 == ..

    ; actual pixel scaling
%if mmsize == 8
    yuv2plane1_mainloop %1, a
%else ; mmsize == 16
    test            r1, 15
    jnz .unaligned
    yuv2plane1_mainloop %1, a
    REP_RET
.unaligned:
    yuv2plane1_mainloop %1, u
%endif ; mmsize == 8/16
    REP_RET
%endmacro

%ifdef ARCH_X86_32
INIT_MMX mmx
yuv2plane1_fn  8, 0, 5
yuv2plane1_fn 16, 0, 3

INIT_MMX mmx2
yuv2plane1_fn  9, 0, 3
yuv2plane1_fn 10, 0, 3
%endif

INIT_XMM sse2
yuv2plane1_fn  8, 5, 5
yuv2plane1_fn  9, 5, 3
yuv2plane1_fn 10, 5, 3
yuv2plane1_fn 16, 6, 3

INIT_XMM sse4
yuv2plane1_fn 16, 5, 3

%ifdef HAVE_AVX
INIT_XMM avx
yuv2plane1_fn  8, 5, 5
yuv2plane1_fn  9, 5, 3
yuv2plane1_fn 10, 5, 3
yuv2plane1_fn 16, 5, 3
%endif<|MERGE_RESOLUTION|>--- conflicted
+++ resolved
@@ -258,30 +258,18 @@
 yuv2planeX_fn 10,  7, 5
 
 %define PALIGNR PALIGNR_SSSE3
-<<<<<<< HEAD
-yuv2planeX_fn sse4,  8, 10, 7
-yuv2planeX_fn sse4,  9,  7, 5
-yuv2planeX_fn sse4, 10,  7, 5
-yuv2planeX_fn sse4, 16,  8, 5
-
-%ifdef HAVE_AVX
-INIT_AVX
-yuv2planeX_fn avx,   8, 10, 7
-yuv2planeX_fn avx,   9,  7, 5
-yuv2planeX_fn avx,  10,  7, 5
-%endif
-=======
 INIT_XMM sse4
 yuv2planeX_fn  8, 10, 7
 yuv2planeX_fn  9,  7, 5
 yuv2planeX_fn 10,  7, 5
 yuv2planeX_fn 16,  8, 5
 
+%ifdef HAVE_AVX
 INIT_XMM avx
 yuv2planeX_fn  8, 10, 7
 yuv2planeX_fn  9,  7, 5
 yuv2planeX_fn 10,  7, 5
->>>>>>> 4cd0bdae
+%endif
 
 ; %1=outout-bpc, %2=alignment (u/a)
 %macro yuv2plane1_mainloop 2
