--- conflicted
+++ resolved
@@ -4749,21 +4749,16 @@
     ;;
 esac
 
-<<<<<<< HEAD
 enable frame_thread_encoder
-enabled_any $THREADS_LIST      && enable threads
-enabled_any $ATOMICS_LIST      && enable atomics_native
-
-enabled threads && ! enabled pthreads && ! enabled atomics_native && die "non pthread threading without atomics not supported, try adding --enable-pthreads or --cpu=i486 or higher if you are on x86"
-
-=======
->>>>>>> 8558595a
+
 enabled asm || { arch=c; disable $ARCH_LIST $ARCH_EXT_LIST; }
 
 check_deps $CONFIG_LIST       \
            $CONFIG_EXTRA      \
            $HAVE_LIST         \
            $ALL_COMPONENTS    \
+
+enabled threads && ! enabled pthreads && ! enabled atomics_native && die "non pthread threading without atomics not supported, try adding --enable-pthreads or --cpu=i486 or higher if you are on x86"
 
 
 if test $target_os = "haiku"; then
