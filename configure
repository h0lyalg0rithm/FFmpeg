--- conflicted
+++ resolved
@@ -749,21 +749,15 @@
         eval dep_ifn="\$${cfg}_if_any"
 
         pushvar cfg dep_all dep_any dep_con dep_sel dep_sgs dep_ifa dep_ifn
-        check_deps $dep_all $dep_any $dep_con $dep_sel $dep_sgs $dep_ifa $dep_ifn
+        do_check_deps $dep_all $dep_any $dep_con $dep_sel $dep_sgs $dep_ifa $dep_ifn
         popvar cfg dep_all dep_any dep_con dep_sel dep_sgs dep_ifa dep_ifn
 
         [ -n "$dep_ifa" ] && { enabled_all $dep_ifa && enable_weak $cfg; }
         [ -n "$dep_ifn" ] && { enabled_any $dep_ifn && enable_weak $cfg; }
-<<<<<<< HEAD
         enabled_all  $dep_all || { disable $cfg && requested $cfg && die "ERROR: $cfg requested, but not all dependencies are satisfied: $dep_all"; }
         enabled_any  $dep_any || { disable $cfg && requested $cfg && die "ERROR: $cfg requested, but not any dependency is satisfied: $dep_any"; }
+        disabled_all $dep_con || { disable $cfg && requested $cfg && die "ERROR: $cfg requested, but some conflicting dependencies are unsatisfied: $dep_con"; }
         disabled_any $dep_sel && { disable $cfg && requested $cfg && die "ERROR: $cfg requested, but some selected dependency is unsatisfied: $dep_sel"; }
-=======
-        enabled_all  $dep_all || disable $cfg
-        enabled_any  $dep_any || disable $cfg
-        disabled_all $dep_con || disable $cfg
-        disabled_any $dep_sel && disable $cfg
->>>>>>> dad7a9c7
 
         if enabled $cfg; then
             enable_deep $dep_sel
@@ -3126,15 +3120,10 @@
 xv_outdev_extralibs="-lXv -lX11 -lXext"
 
 # protocols
-<<<<<<< HEAD
 async_protocol_deps="threads"
 bluray_protocol_deps="libbluray"
-ffrtmpcrypt_protocol_deps="!librtmp_protocol"
+ffrtmpcrypt_protocol_conflict="librtmp_protocol"
 ffrtmpcrypt_protocol_deps_any="gcrypt gmp openssl"
-=======
-ffrtmpcrypt_protocol_conflict="librtmp_protocol"
-ffrtmpcrypt_protocol_deps_any="gmp openssl"
->>>>>>> dad7a9c7
 ffrtmpcrypt_protocol_select="tcp_protocol"
 ffrtmphttp_protocol_conflict="librtmp_protocol"
 ffrtmphttp_protocol_select="http_protocol"
@@ -3166,14 +3155,11 @@
 sctp_protocol_select="network"
 srtp_protocol_select="rtp_protocol srtp"
 tcp_protocol_select="network"
-tls_gnutls_protocol_deps="gnutls !tls_schannel_protocol !tls_securetransport_protocol"
+tls_gnutls_protocol_conflict="tls_schannel_protocol tls_securetransport_protocol"
+tls_gnutls_protocol_deps="gnutls"
 tls_gnutls_protocol_select="tcp_protocol"
-<<<<<<< HEAD
-tls_openssl_protocol_deps="openssl !tls_schannel_protocol !tls_securetransport_protocol !tls_gnutls_protocol"
-=======
-tls_openssl_protocol_conflict="tls_gnutls_protocol"
+tls_openssl_protocol_conflict="tls_schannel_protocol tls_securetransport_protocol tls_gnutls_protocol"
 tls_openssl_protocol_deps="openssl"
->>>>>>> dad7a9c7
 tls_openssl_protocol_select="tcp_protocol"
 tls_schannel_protocol_deps="schannel"
 tls_schannel_protocol_select="tcp_protocol"
